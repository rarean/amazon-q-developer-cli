--- conflicted
+++ resolved
@@ -108,12 +108,8 @@
             Tool::Custom(custom_tool) => custom_tool.eval_perm(agent),
             Tool::GhIssue(_) => PermissionEvalResult::Allow,
             Tool::Thinking(_) => PermissionEvalResult::Allow,
-<<<<<<< HEAD
-            Tool::Knowledge(_) => PermissionEvalResult::Ask,
+            Tool::Knowledge(knowledge) => knowledge.eval_perm(agent),
             Tool::Commands(_) => PermissionEvalResult::Ask, // NEW: Same permission level as knowledge
-=======
-            Tool::Knowledge(knowledge) => knowledge.eval_perm(agent),
->>>>>>> 23331b85
         }
     }
 
