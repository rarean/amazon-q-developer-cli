pub mod cli;
mod consts;
pub mod context;
mod conversation;
mod input_source;
mod message;
mod parse;
use std::path::MAIN_SEPARATOR;
mod line_tracker;
mod parser;
mod prompt;
mod prompt_parser;
pub mod server_messenger;
#[cfg(unix)]
mod skim_integration;
pub mod themes;
mod token_counter;
pub mod tool_manager;
pub mod tools;
pub mod util;
use std::borrow::Cow;
use std::collections::{
    HashMap,
    VecDeque,
};
use std::io::{
    IsTerminal,
    Read,
    Write,
};
use std::process::ExitCode;
use std::sync::Arc;
use std::time::{
    Duration,
    Instant,
};

use amzn_codewhisperer_client::types::SubscriptionStatus;
use clap::{
    Args,
    CommandFactory,
    Parser,
    ValueEnum,
};
use cli::compact::CompactStrategy;
use cli::model::{
    find_model,
    get_available_models,
    select_model,
};
pub use conversation::ConversationState;
use conversation::TokenWarningLevel;
use crossterm::style::{
    Attribute,
    Color,
    Stylize,
};
use crossterm::{
    cursor,
    execute,
    queue,
    style,
    terminal,
};
use eyre::{
    Report,
    Result,
    bail,
    eyre,
};
use input_source::InputSource;
use message::{
    AssistantMessage,
    AssistantToolUse,
    ToolUseResult,
    ToolUseResultBlock,
};
use parse::{
    ParseState,
    interpret_markdown,
};
use parser::{
    RecvErrorKind,
    RequestMetadata,
    SendMessageStream,
};
use regex::Regex;
use rmcp::model::PromptMessage;
use spinners::{
    Spinner,
    Spinners,
};
use thiserror::Error;
use time::OffsetDateTime;
use token_counter::TokenCounter;
use tokio::signal::ctrl_c;
use tokio::sync::{
    Mutex,
    broadcast,
};
use tool_manager::{
    PromptQuery,
    PromptQueryResult,
    ToolManager,
    ToolManagerBuilder,
};
use tools::gh_issue::GhIssueContext;
use tools::{
    NATIVE_TOOLS,
    OutputKind,
    QueuedTool,
    Tool,
    ToolSpec,
};
use tracing::{
    debug,
    error,
    info,
    trace,
    warn,
};
use util::images::RichImageBlock;
use util::ui::draw_box;
use util::{
    animate_output,
    play_notification_bell,
};
use winnow::Partial;
use winnow::stream::Offset;

use super::agent::{
    Agent,
    DEFAULT_AGENT_NAME,
    PermissionEvalResult,
};
use crate::api_client::model::ToolResultStatus;
use crate::api_client::{
    self,
    ApiClientError,
};
use crate::auth::AuthError;
use crate::auth::builder_id::is_idc_user;
use crate::cli::TodoListState;
use crate::cli::agent::Agents;
use crate::cli::chat::cli::SlashCommand;
use crate::cli::chat::cli::editor::open_editor;
use crate::cli::chat::cli::prompts::{
    GetPromptError,
    PromptsSubcommand,
};
use crate::cli::chat::message::UserMessage;
use crate::cli::chat::util::sanitize_unicode_tags;
use crate::database::settings::Setting;
use crate::os::Os;
use crate::telemetry::core::{
    AgentConfigInitArgs,
    ChatAddedMessageParams,
    ChatConversationType,
    MessageMetaTag,
    RecordUserTurnCompletionArgs,
    ToolUseEventBuilder,
};
use crate::telemetry::{
    ReasonCode,
    TelemetryResult,
    get_error_reason,
};
use crate::util::{
    MCP_SERVER_TOOL_DELIMITER,
    directories,
    ui,
};

const LIMIT_REACHED_TEXT: &str = color_print::cstr! { "You've used all your free requests for this month. You have two options:
1. Upgrade to a paid subscription for increased limits. See our Pricing page for what's included> <blue!>https://aws.amazon.com/q/developer/pricing/</blue!>
2. Wait until next month when your limit automatically resets." };

pub const EXTRA_HELP: &str = color_print::cstr! {"
<cyan,em>MCP:</cyan,em>
<black!>You can now configure the Amazon Q CLI to use MCP servers. \nLearn how: https://docs.aws.amazon.com/amazonq/latest/qdeveloper-ug/qdev-mcp.html</black!>

<cyan,em>Tips:</cyan,em>
<em>!{command}</em>          <black!>Quickly execute a command in your current session</black!>
<em>Ctrl(^) + j</em>         <black!>Insert new-line to provide multi-line prompt</black!>
                    <black!>Alternatively, [Alt(⌥) + Enter(⏎)]</black!>
<em>Ctrl(^) + s</em>         <black!>Fuzzy search commands and context files</black!>
                    <black!>Use Tab to select multiple items</black!>
                    <black!>Change the keybind using: q settings chat.skimCommandKey x</black!>
<em>Ctrl(^) + t</em>         <black!>Toggle tangent mode for isolated conversations</black!>
                    <black!>Change the keybind using: q settings chat.tangentModeKey x</black!>
<em>chat.editMode</em>       <black!>The prompt editing mode (vim or emacs)</black!>
                    <black!>Change using: q settings chat.skimCommandKey x</black!>
"};

#[derive(Copy, Clone, Debug, PartialEq, Eq, ValueEnum)]
pub enum WrapMode {
    /// Always wrap at terminal width
    Always,
    /// Never wrap (raw output)
    Never,
    /// Auto-detect based on output target (default)
    Auto,
}

#[derive(Debug, Clone, PartialEq, Eq, Default, Args)]
pub struct ChatArgs {
    /// Resumes the previous conversation from this directory.
    #[arg(short, long)]
    pub resume: bool,
    /// Context profile to use
    #[arg(long = "agent", alias = "profile")]
    pub agent: Option<String>,
    /// Current model to use
    #[arg(long = "model")]
    pub model: Option<String>,
    /// Allows the model to use any tool to run commands without asking for confirmation.
    #[arg(short = 'a', long)]
    pub trust_all_tools: bool,
    /// Trust only this set of tools. Example: trust some tools:
    /// '--trust-tools=fs_read,fs_write', trust no tools: '--trust-tools='
    #[arg(long, value_delimiter = ',', value_name = "TOOL_NAMES")]
    pub trust_tools: Option<Vec<String>>,
    /// Whether the command should run without expecting user input
    #[arg(long, alias = "non-interactive")]
    pub no_interactive: bool,
    /// The first question to ask
    pub input: Option<String>,
    /// Control line wrapping behavior (default: auto-detect)
    #[arg(short = 'w', long, value_enum)]
    pub wrap: Option<WrapMode>,
}

impl ChatArgs {
    pub async fn execute(mut self, os: &mut Os) -> Result<ExitCode> {
        let mut input = self.input;

        if self.no_interactive && input.is_none() {
            if !std::io::stdin().is_terminal() {
                let mut buffer = String::new();
                match std::io::stdin().read_to_string(&mut buffer) {
                    Ok(_) => {
                        if !buffer.trim().is_empty() {
                            input = Some(buffer.trim().to_string());
                        }
                    },
                    Err(e) => {
                        eprintln!("Error reading from stdin: {}", e);
                    },
                }
            }

            if input.is_none() {
                bail!("Input must be supplied when running in non-interactive mode");
            }
        }

        let stdout = std::io::stdout();
        let mut stderr = std::io::stderr();

        let args: Vec<String> = std::env::args().collect();
        if args
            .iter()
            .any(|arg| arg == "--profile" || arg.starts_with("--profile="))
        {
            execute!(
                stderr,
                style::SetForegroundColor(Color::Yellow),
                style::Print("WARNING: "),
                style::SetForegroundColor(Color::Reset),
                style::Print("--profile is deprecated, use "),
                style::SetForegroundColor(Color::Green),
                style::Print("--agent"),
                style::SetForegroundColor(Color::Reset),
                style::Print(" instead\n")
            )?;
        }

        let conversation_id = uuid::Uuid::new_v4().to_string();
        info!(?conversation_id, "Generated new conversation id");

        // Check MCP status once at the beginning of the session
        let mcp_enabled = match os.client.is_mcp_enabled().await {
            Ok(enabled) => enabled,
            Err(err) => {
                tracing::warn!(?err, "Failed to check MCP configuration, defaulting to enabled");
                true
            },
        };

        let agents = {
            let skip_migration = self.no_interactive;
            let (mut agents, md) =
                Agents::load(os, self.agent.as_deref(), skip_migration, &mut stderr, mcp_enabled).await;
            agents.trust_all_tools = self.trust_all_tools;

            os.telemetry
                .send_agent_config_init(&os.database, conversation_id.clone(), AgentConfigInitArgs {
                    agents_loaded_count: md.load_count as i64,
                    agents_loaded_failed_count: md.load_failed_count as i64,
                    legacy_profile_migration_executed: md.migration_performed,
                    legacy_profile_migrated_count: md.migrated_count as i64,
                    launched_agent: md.launched_agent,
                })
                .await
                .map_err(|err| error!(?err, "failed to send agent config init telemetry"))
                .ok();

            // Only show MCP safety message if MCP is enabled and has servers
            if mcp_enabled
                && agents
                    .get_active()
                    .is_some_and(|a| !a.mcp_servers.mcp_servers.is_empty())
            {
                if !self.no_interactive && !os.database.settings.get_bool(Setting::McpLoadedBefore).unwrap_or(false) {
                    execute!(
                        stderr,
                        style::Print(
                            "To learn more about MCP safety, see https://docs.aws.amazon.com/amazonq/latest/qdeveloper-ug/command-line-mcp-security.html\n\n"
                        )
                    )?;
                }
                os.database.settings.set(Setting::McpLoadedBefore, true).await?;
            }

            if let Some(trust_tools) = self.trust_tools.take() {
                for tool in &trust_tools {
                    if !tool.starts_with("@") && !NATIVE_TOOLS.contains(&tool.as_str()) {
                        let _ = queue!(
                            stderr,
                            style::SetForegroundColor(Color::Yellow),
                            style::Print("WARNING: "),
                            style::SetForegroundColor(Color::Reset),
                            style::Print("--trust-tools arg for custom tool "),
                            style::SetForegroundColor(Color::Cyan),
                            style::Print(tool),
                            style::SetForegroundColor(Color::Reset),
                            style::Print(" needs to be prepended with "),
                            style::SetForegroundColor(Color::Green),
                            style::Print("@{MCPSERVERNAME}/"),
                            style::SetForegroundColor(Color::Reset),
                            style::Print("\n"),
                        );
                    }
                }

                let _ = stderr.flush();

                if let Some(a) = agents.get_active_mut() {
                    a.allowed_tools.extend(trust_tools);
                }
            }

            agents
        };

        // If modelId is specified, verify it exists before starting the chat
        // Otherwise, CLI will use a default model when starting chat
        let (models, default_model_opt) = get_available_models(os).await?;
        // Fallback logic: try user's saved default, then system default
        let fallback_model_id = || {
            if let Some(saved) = os.database.settings.get_string(Setting::ChatDefaultModel) {
                find_model(&models, &saved)
                    .map(|m| m.model_id.clone())
                    .or(Some(default_model_opt.model_id.clone()))
            } else {
                Some(default_model_opt.model_id.clone())
            }
        };

        let model_id: Option<String> = if let Some(requested) = self.model.as_ref() {
            // CLI argument takes highest priority
            if let Some(m) = find_model(&models, requested) {
                Some(m.model_id.clone())
            } else {
                let available = models
                    .iter()
                    .map(|m| m.model_name.as_deref().unwrap_or(&m.model_id))
                    .collect::<Vec<_>>()
                    .join(", ");
                bail!("Model '{}' does not exist. Available models: {}", requested, available);
            }
        } else if let Some(agent_model) = agents.get_active().and_then(|a| a.model.as_ref()) {
            // Agent model takes second priority
            if let Some(m) = find_model(&models, agent_model) {
                Some(m.model_id.clone())
            } else {
                let _ = execute!(
                    stderr,
                    style::SetForegroundColor(Color::Yellow),
                    style::Print("WARNING: "),
                    style::SetForegroundColor(Color::Reset),
                    style::Print("Agent specifies model '"),
                    style::SetForegroundColor(Color::Cyan),
                    style::Print(agent_model),
                    style::SetForegroundColor(Color::Reset),
                    style::Print("' which is not available. Falling back to configured defaults.\n"),
                );
                fallback_model_id()
            }
        } else {
            fallback_model_id()
        };

        let (prompt_request_sender, prompt_request_receiver) = tokio::sync::broadcast::channel::<PromptQuery>(5);
        let (prompt_response_sender, prompt_response_receiver) =
            tokio::sync::broadcast::channel::<PromptQueryResult>(5);
        let mut tool_manager = ToolManagerBuilder::default()
            .prompt_query_result_sender(prompt_response_sender)
            .prompt_query_receiver(prompt_request_receiver)
            .prompt_query_sender(prompt_request_sender.clone())
            .prompt_query_result_receiver(prompt_response_receiver.resubscribe())
            .conversation_id(&conversation_id)
            .agent(agents.get_active().cloned().unwrap_or_default())
            .build(os, Box::new(std::io::stderr()), !self.no_interactive)
            .await?;
        let tool_config = tool_manager.load_tools(os, &mut stderr).await?;

        ChatSession::new(
            os,
            stdout,
            stderr,
            &conversation_id,
            agents,
            input,
            InputSource::new(os, prompt_request_sender, prompt_response_receiver)?,
            self.resume,
            || terminal::window_size().map(|s| s.columns.into()).ok(),
            tool_manager,
            model_id,
            tool_config,
            !self.no_interactive,
            mcp_enabled,
            self.wrap,
        )
        .await?
        .spawn(os)
        .await
        .map(|_| ExitCode::SUCCESS)
    }
}

const WELCOME_TEXT: &str = color_print::cstr! {"<cyan!>
    ⢠⣶⣶⣦⠀⠀⠀⠀⠀⠀⠀⠀⠀⠀⠀⠀⠀⠀⠀⠀⠀⠀⠀⠀⠀⠀⠀⠀⠀⠀⠀⠀⠀⠀⠀⠀⠀⠀⠀⠀⠀⠀⠀⠀⠀⠀⠀⠀⠀⠀⠀⠀⠀⠀⠀⠀⠀⠀⠀⠀⠀⠀⠀⠀⢀⣤⣶⣿⣿⣿⣶⣦⡀⠀
 ⠀⠀⠀⣾⡿⢻⣿⡆⠀⠀⠀⢀⣄⡄⢀⣠⣤⣤⡀⢀⣠⣤⣤⡀⠀⠀⢀⣠⣤⣤⣤⣄⠀⠀⢀⣤⣤⣤⣤⣤⣤⡀⠀⠀⣀⣤⣤⣤⣀⠀⠀⠀⢠⣤⡀⣀⣤⣤⣄⡀⠀⠀⠀⠀⠀⠀⢠⣿⣿⠋⠀⠀⠀⠙⣿⣿⡆
 ⠀⠀⣼⣿⠇⠀⣿⣿⡄⠀⠀⢸⣿⣿⠛⠉⠻⣿⣿⠛⠉⠛⣿⣿⠀⠀⠘⠛⠉⠉⠻⣿⣧⠀⠈⠛⠛⠛⣻⣿⡿⠀⢀⣾⣿⠛⠉⠻⣿⣷⡀⠀⢸⣿⡟⠛⠉⢻⣿⣷⠀⠀⠀⠀⠀⠀⣼⣿⡏⠀⠀⠀⠀⠀⢸⣿⣿
 ⠀⢰⣿⣿⣤⣤⣼⣿⣷⠀⠀⢸⣿⣿⠀⠀⠀⣿⣿⠀⠀⠀⣿⣿⠀⠀⢀⣴⣶⣶⣶⣿⣿⠀⠀⠀⣠⣾⡿⠋⠀⠀⢸⣿⣿⠀⠀⠀⣿⣿⡇⠀⢸⣿⡇⠀⠀⢸⣿⣿⠀⠀⠀⠀⠀⠀⢹⣿⣇⠀⠀⠀⠀⠀⢸⣿⡿
 ⢀⣿⣿⠋⠉⠉⠉⢻⣿⣇⠀⢸⣿⣿⠀⠀⠀⣿⣿⠀⠀⠀⣿⣿⠀⠀⣿⣿⡀⠀⣠⣿⣿⠀⢀⣴⣿⣋⣀⣀⣀⡀⠘⣿⣿⣄⣀⣠⣿⣿⠃⠀⢸⣿⡇⠀⠀⢸⣿⣿⠀⠀⠀⠀⠀⠀⠈⢿⣿⣦⣀⣀⣀⣴⣿⡿⠃
 ⠚⠛⠋⠀⠀⠀⠀⠘⠛⠛⠀⠘⠛⠛⠀⠀⠀⠛⠛⠀⠀⠀⠛⠛⠀⠀⠙⠻⠿⠟⠋⠛⠛⠀⠘⠛⠛⠛⠛⠛⠛⠃⠀⠈⠛⠿⠿⠿⠛⠁⠀⠀⠘⠛⠃⠀⠀⠘⠛⠛⠀⠀⠀⠀⠀⠀⠀⠀⠙⠛⠿⢿⣿⣿⣋⠀⠀
 ⠀⠀⠀⠀⠀⠀⠀⠀⠀⠀⠀⠀⠀⠀⠀⠀⠀⠀⠀⠀⠀⠀⠀⠀⠀⠀⠀⠀⠀⠀⠀⠀⠀⠀⠀⠀⠀⠀⠀⠀⠀⠀⠀⠀⠀⠀⠀⠀⠀⠀⠀⠀⠀⠀⠀⠀⠀⠀⠀⠀⠀⠀⠀⠀⠀⠀⠀⠀⠀⠀⠀⠀⠈⠛⠿⢿⡧</cyan!>"};

const SMALL_SCREEN_WELCOME_TEXT: &str = color_print::cstr! {"<em>Welcome to <cyan!>Amazon Q</cyan!>!</em>"};
const RESUME_TEXT: &str = color_print::cstr! {"<em>Picking up where we left off...</em>"};

// Maximum number of times to show the changelog announcement per version
const CHANGELOG_MAX_SHOW_COUNT: i64 = 2;

// Only show the model-related tip for now to make users aware of this feature.
const ROTATING_TIPS: [&str; 19] = [
    color_print::cstr! {"You can resume the last conversation from your current directory by launching with
    <green!>q chat --resume</green!>"},
    color_print::cstr! {"Get notified whenever Q CLI finishes responding.
    Just run <green!>q settings chat.enableNotifications true</green!>"},
    color_print::cstr! {"You can use
    <green!>/editor</green!> to edit your prompt with a vim-like experience"},
    color_print::cstr! {"<green!>/usage</green!> shows you a visual breakdown of your current context window usage"},
    color_print::cstr! {"Get notified whenever Q CLI finishes responding. Just run <green!>q settings
    chat.enableNotifications true</green!>"},
    color_print::cstr! {"You can execute bash commands by typing
    <green!>!</green!> followed by the command"},
    color_print::cstr! {"Q can use tools without asking for
    confirmation every time. Give <green!>/tools trust</green!> a try"},
    color_print::cstr! {"You can
    programmatically inject context to your prompts by using hooks. Check out <green!>/context hooks
    help</green!>"},
    color_print::cstr! {"You can use <green!>/compact</green!> to replace the conversation
    history with its summary to free up the context space"},
    color_print::cstr! {"If you want to file an issue
    to the Q CLI team, just tell me, or run <green!>q issue</green!>"},
    color_print::cstr! {"You can enable
    custom tools with <green!>MCP servers</green!>. Learn more with /help"},
    color_print::cstr! {"You can
    specify wait time (in ms) for mcp server loading with <green!>q settings mcp.initTimeout {timeout in
    int}</green!>. Servers that takes longer than the specified time will continue to load in the background. Use
    /tools to see pending servers."},
    color_print::cstr! {"You can see the server load status as well as any
    warnings or errors associated with <green!>/mcp</green!>"},
    color_print::cstr! {"Use <green!>/model</green!> to select the model to use for this conversation"},
    color_print::cstr! {"Set a default model by running <green!>q settings chat.defaultModel MODEL</green!>. Run <green!>/model</green!> to learn more."},
    color_print::cstr! {"Run <green!>/prompts</green!> to learn how to build & run repeatable workflows"},
    color_print::cstr! {"Use <green!>/tangent</green!> or <green!>ctrl + t</green!> (customizable) to start isolated conversations ( ↯ ) that don't affect your main chat history"},
    color_print::cstr! {"Ask me directly about my capabilities! Try questions like <green!>\"What can you do?\"</green!> or <green!>\"Can you save conversations?\"</green!>"},
    color_print::cstr! {"Stay up to date with the latest features and improvements! Use <green!>/changelog</green!> to see what's new in Amazon Q CLI"},
];

const GREETING_BREAK_POINT: usize = 80;

const POPULAR_SHORTCUTS: &str = color_print::cstr! {"<black!><green!>/help</green!> all commands  <em>•</em>  <green!>ctrl + j</green!> new lines  <em>•</em>  <green!>ctrl + s</green!> fuzzy search</black!>"};
const SMALL_SCREEN_POPULAR_SHORTCUTS: &str = color_print::cstr! {"<black!><green!>/help</green!> all commands
<green!>ctrl + j</green!> new lines
<green!>ctrl + s</green!> fuzzy search
</black!>"};

const RESPONSE_TIMEOUT_CONTENT: &str = "Response timed out - message took too long to generate";
const TRUST_ALL_TEXT: &str = color_print::cstr! {"<green!>All tools are now trusted (<red!>!</red!>). Amazon Q will execute tools <bold>without</bold> asking for confirmation.\
\nAgents can sometimes do unexpected things so understand the risks.</green!>
\nLearn more at https://docs.aws.amazon.com/amazonq/latest/qdeveloper-ug/command-line-chat-security.html#command-line-chat-trustall-safety"};

const TOOL_BULLET: &str = " ● ";
const CONTINUATION_LINE: &str = " ⋮ ";
const PURPOSE_ARROW: &str = " ↳ ";
const SUCCESS_TICK: &str = " ✓ ";
const ERROR_EXCLAMATION: &str = " ❗ ";

/// Enum used to denote the origin of a tool use event
enum ToolUseStatus {
    /// Variant denotes that the tool use event associated with chat context is a direct result of
    /// a user request
    Idle,
    /// Variant denotes that the tool use event associated with the chat context is a result of a
    /// retry for one or more previously attempted tool use. The tuple is the utterance id
    /// associated with the original user request that necessitated the tool use
    RetryInProgress(String),
}

#[derive(Debug, Error)]
pub enum ChatError {
    #[error("{0}")]
    Client(Box<crate::api_client::ApiClientError>),
    #[error("{0}")]
    Auth(#[from] AuthError),
    #[error("{0}")]
    SendMessage(Box<parser::SendMessageError>),
    #[error("{0}")]
    ResponseStream(Box<parser::RecvError>),
    #[error("{0}")]
    Std(#[from] std::io::Error),
    #[error("{0}")]
    Readline(#[from] rustyline::error::ReadlineError),
    #[error("{0}")]
    Custom(Cow<'static, str>),
    #[error("interrupted")]
    Interrupted { tool_uses: Option<Vec<QueuedTool>> },
    #[error(transparent)]
    GetPromptError(#[from] GetPromptError),
    #[error(
        "Tool approval required but --no-interactive was specified. Use --trust-all-tools to automatically approve tools."
    )]
    NonInteractiveToolApproval,
    #[error("The conversation history is too large to compact")]
    CompactHistoryFailure,
    #[error("Failed to swap to agent: {0}")]
    AgentSwapError(eyre::Report),
}

impl ChatError {
    fn status_code(&self) -> Option<u16> {
        match self {
            ChatError::Client(e) => e.status_code(),
            ChatError::Auth(_) => None,
            ChatError::SendMessage(e) => e.status_code(),
            ChatError::ResponseStream(_) => None,
            ChatError::Std(_) => None,
            ChatError::Readline(_) => None,
            ChatError::Custom(_) => None,
            ChatError::Interrupted { .. } => None,
            ChatError::GetPromptError(_) => None,
            ChatError::NonInteractiveToolApproval => None,
            ChatError::CompactHistoryFailure => None,
            ChatError::AgentSwapError(_) => None,
        }
    }
}

impl ReasonCode for ChatError {
    fn reason_code(&self) -> String {
        match self {
            ChatError::Client(e) => e.reason_code(),
            ChatError::SendMessage(e) => e.reason_code(),
            ChatError::ResponseStream(e) => e.reason_code(),
            ChatError::Std(_) => "StdIoError".to_string(),
            ChatError::Readline(_) => "ReadlineError".to_string(),
            ChatError::Custom(_) => "GenericError".to_string(),
            ChatError::Interrupted { .. } => "Interrupted".to_string(),
            ChatError::GetPromptError(_) => "GetPromptError".to_string(),
            ChatError::Auth(_) => "AuthError".to_string(),
            ChatError::NonInteractiveToolApproval => "NonInteractiveToolApproval".to_string(),
            ChatError::CompactHistoryFailure => "CompactHistoryFailure".to_string(),
            ChatError::AgentSwapError(_) => "AgentSwapError".to_string(),
        }
    }
}

impl From<ApiClientError> for ChatError {
    fn from(value: ApiClientError) -> Self {
        Self::Client(Box::new(value))
    }
}

impl From<parser::SendMessageError> for ChatError {
    fn from(value: parser::SendMessageError) -> Self {
        Self::SendMessage(Box::new(value))
    }
}

impl From<parser::RecvError> for ChatError {
    fn from(value: parser::RecvError) -> Self {
        Self::ResponseStream(Box::new(value))
    }
}

pub struct ChatSession {
    /// For output read by humans and machine
    pub stdout: std::io::Stdout,
    /// For display output, only read by humans
    pub stderr: std::io::Stderr,
    initial_input: Option<String>,
    /// Whether we're starting a new conversation or continuing an old one.
    existing_conversation: bool,
    input_source: InputSource,
    /// Width of the terminal, required for [ParseState].
    terminal_width_provider: fn() -> Option<usize>,
    spinner: Option<Spinner>,
    /// [ConversationState].
    conversation: ConversationState,
    /// Tool uses requested by the model that are actively being handled.
    tool_uses: Vec<QueuedTool>,
    /// An index into [Self::tool_uses] to represent the current tool use being handled.
    pending_tool_index: Option<usize>,
    /// The time immediately after having received valid tool uses from the model.
    ///
    /// Used to track the time taken from initially prompting the user to tool execute
    /// completion.
    tool_turn_start_time: Option<Instant>,
    /// [RequestMetadata] about the ongoing operation.
    user_turn_request_metadata: Vec<RequestMetadata>,
    /// Telemetry events to be sent as part of the conversation. The HashMap key is tool_use_id.
    tool_use_telemetry_events: HashMap<String, ToolUseEventBuilder>,
    /// State used to keep track of tool use relation
    tool_use_status: ToolUseStatus,
    /// Any failed requests that could be useful for error report/debugging
    failed_request_ids: Vec<String>,
    /// Pending prompts to be sent
    pending_prompts: VecDeque<PromptMessage>,
    interactive: bool,
    inner: Option<ChatState>,
    ctrlc_rx: broadcast::Receiver<()>,
<<<<<<< HEAD
    pub theme_manager: Option<themes::ThemeManager>,
    /// Current token usage percentage for display in themed prompts
    token_usage_percent: Option<f32>,
=======
    wrap: Option<WrapMode>,
>>>>>>> f5e1e316
}

impl ChatSession {
    #[allow(clippy::too_many_arguments)]
    pub async fn new(
        os: &mut Os,
        stdout: std::io::Stdout,
        mut stderr: std::io::Stderr,
        conversation_id: &str,
        mut agents: Agents,
        mut input: Option<String>,
        input_source: InputSource,
        resume_conversation: bool,
        terminal_width_provider: fn() -> Option<usize>,
        tool_manager: ToolManager,
        model_id: Option<String>,
        tool_config: HashMap<String, ToolSpec>,
        interactive: bool,
        mcp_enabled: bool,
        wrap: Option<WrapMode>,
    ) -> Result<Self> {
        // Reload prior conversation
        let mut existing_conversation = false;
        let previous_conversation = std::env::current_dir()
            .ok()
            .and_then(|cwd| os.database.get_conversation_by_path(cwd).ok())
            .flatten();

        // Only restore conversations where there were actual messages.
        // Prevents edge case where user clears conversation then exits without chatting.
        let conversation = match resume_conversation
            && previous_conversation
                .as_ref()
                .is_some_and(|cs| !cs.history().is_empty())
        {
            true => {
                let mut cs = previous_conversation.unwrap();
                existing_conversation = true;
                input = Some(input.unwrap_or("In a few words, summarize our conversation so far.".to_owned()));
                cs.tool_manager = tool_manager;
                if let Some(profile) = cs.current_profile() {
                    if agents.switch(profile).is_err() {
                        execute!(
                            stderr,
                            style::SetForegroundColor(Color::Red),
                            style::Print("Error"),
                            style::ResetColor,
                            style::Print(format!(
                                ": cannot resume conversation with {profile} because it no longer exists. Using default.\n"
                            ))
                        )?;
                        let _ = agents.switch(DEFAULT_AGENT_NAME);
                    }
                }
                cs.agents = agents;
                cs.mcp_enabled = mcp_enabled;
                cs.update_state(true).await;
                cs.enforce_tool_use_history_invariants();
                cs
            },
            false => {
                ConversationState::new(
                    conversation_id,
                    agents,
                    tool_config,
                    tool_manager,
                    model_id,
                    os,
                    mcp_enabled,
                )
                .await
            },
        };

        // Spawn a task for listening and broadcasting sigints.
        let (ctrlc_tx, ctrlc_rx) = tokio::sync::broadcast::channel(4);
        tokio::spawn(async move {
            loop {
                match ctrl_c().await {
                    Ok(_) => {
                        let _ = ctrlc_tx
                            .send(())
                            .map_err(|err| error!(?err, "failed to send ctrlc to broadcast channel"));
                    },
                    Err(err) => {
                        error!(?err, "Encountered an error while receiving a ctrl+c");
                    },
                }
            }
        });

        // Initialize theme manager
        let mut theme_manager = themes::ThemeManager::new(os).ok();
        if let Some(ref mut tm) = theme_manager {
            let _ = tm.ensure_theme_directory(os).await;

            // Load user's selected theme from settings, fallback to default
            let current_theme = os
                .database
                .settings
                .get_string(crate::database::settings::Setting::CurrentTheme)
                .unwrap_or_else(|| "default".to_string());

            if tm.load_theme(&current_theme).is_err() {
                // If selected theme fails to load, fallback to default
                let _ = tm.load_default_theme();
            }
        }

        Ok(Self {
            stdout,
            stderr,
            initial_input: input,
            existing_conversation,
            input_source,
            terminal_width_provider,
            spinner: None,
            conversation,
            tool_uses: vec![],
            user_turn_request_metadata: vec![],
            pending_tool_index: None,
            tool_turn_start_time: None,
            tool_use_telemetry_events: HashMap::new(),
            tool_use_status: ToolUseStatus::Idle,
            failed_request_ids: Vec::new(),
            pending_prompts: VecDeque::new(),
            interactive,
            inner: Some(ChatState::default()),
            ctrlc_rx,
<<<<<<< HEAD
            theme_manager,
            token_usage_percent: None,
=======
            wrap,
>>>>>>> f5e1e316
        })
    }

    pub async fn next(&mut self, os: &mut Os) -> Result<(), ChatError> {
        // Update conversation state with new tool information
        self.conversation.update_state(false).await;

        let mut ctrl_c_stream = self.ctrlc_rx.resubscribe();
        let result = match self.inner.take().expect("state must always be Some") {
            ChatState::PromptUser { skip_printing_tools } => {
                match (self.interactive, self.tool_uses.is_empty()) {
                    (false, true) => {
                        self.inner = Some(ChatState::Exit);
                        return Ok(());
                    },
                    (false, false) => {
                        return Err(ChatError::NonInteractiveToolApproval);
                    },
                    _ => (),
                };

                self.prompt_user(os, skip_printing_tools).await
            },
            ChatState::HandleInput { input } => {
                tokio::select! {
                    res = self.handle_input(os, input) => res,
                    Ok(_) = ctrl_c_stream.recv() => Err(ChatError::Interrupted { tool_uses: Some(self.tool_uses.clone()) })
                }
            },
            ChatState::CompactHistory {
                prompt,
                show_summary,
                strategy,
            } => {
                // compact_history manages ctrl+c handling
                self.compact_history(os, prompt, show_summary, strategy).await
            },
            ChatState::ExecuteTools => {
                let tool_uses_clone = self.tool_uses.clone();
                tokio::select! {
                    res = self.tool_use_execute(os) => res,
                    Ok(_) = ctrl_c_stream.recv() => Err(ChatError::Interrupted { tool_uses: Some(tool_uses_clone) })
                }
            },
            ChatState::ValidateTools { tool_uses } => {
                tokio::select! {
                    res = self.validate_tools(os, tool_uses) => res,
                    Ok(_) = ctrl_c_stream.recv() => Err(ChatError::Interrupted { tool_uses: None })
                }
            },
            ChatState::HandleResponseStream(conversation_state) => {
                let request_metadata: Arc<Mutex<Option<RequestMetadata>>> = Arc::new(Mutex::new(None));
                let request_metadata_clone = Arc::clone(&request_metadata);

                tokio::select! {
                    res = self.handle_response(os, conversation_state, request_metadata_clone) => res,
                    Ok(_) = ctrl_c_stream.recv() => {
                        debug!(?request_metadata, "ctrlc received");
                        // Wait for handle_response to finish handling the ctrlc.
                        tokio::time::sleep(Duration::from_millis(5)).await;
                        if let Some(request_metadata) = request_metadata.lock().await.take() {
                            self.user_turn_request_metadata.push(request_metadata);
                        }
                        self.send_chat_telemetry(os, TelemetryResult::Cancelled, None, None, None, true).await;
                        Err(ChatError::Interrupted { tool_uses: None })
                    }
                }
            },
            ChatState::RetryModelOverload => tokio::select! {
                res = self.retry_model_overload(os) => res,
                Ok(_) = ctrl_c_stream.recv() => {
                    Err(ChatError::Interrupted { tool_uses: None })
                }
            },
            ChatState::Exit => return Ok(()),
        };

        let err = match result {
            Ok(state) => {
                self.inner = Some(state);
                return Ok(());
            },
            Err(err) => err,
        };

        // We encountered an error. Handle it.
        error!(?err, "An error occurred processing the current state");
        let (reason, reason_desc) = get_error_reason(&err);
        self.send_error_telemetry(os, reason, Some(reason_desc), err.status_code())
            .await;

        if self.spinner.is_some() {
            drop(self.spinner.take());
            queue!(
                self.stderr,
                terminal::Clear(terminal::ClearType::CurrentLine),
                cursor::MoveToColumn(0),
            )?;
        }

        let (context, report, display_err_message) = match err {
            ChatError::Interrupted { tool_uses: ref inter } => {
                execute!(self.stderr, style::Print("\n\n"))?;

                // If there was an interrupt during tool execution, then we add fake
                // messages to "reset" the chat state.
                match inter {
                    Some(tool_uses) if !tool_uses.is_empty() => {
                        self.conversation
                            .abandon_tool_use(tool_uses, "The user interrupted the tool execution.".to_string());
                        let _ = self
                            .conversation
                            .as_sendable_conversation_state(os, &mut self.stderr, false)
                            .await?;
                        self.conversation.push_assistant_message(
                            os,
                            AssistantMessage::new_response(
                                None,
                                "Tool uses were interrupted, waiting for the next user prompt".to_string(),
                            ),
                            None,
                        );
                    },
                    _ => (),
                }

                ("Tool use was interrupted", Report::from(err), false)
            },
            ChatError::CompactHistoryFailure => {
                // This error is not retryable - the user must take manual intervention to manage
                // their context.
                execute!(
                    self.stderr,
                    style::SetForegroundColor(Color::Red),
                    style::Print("Your conversation is too large to continue.\n"),
                    style::SetForegroundColor(Color::Reset),
                    style::Print(format!(
                        "• Run {} to compact your conversation. See {} for compaction options\n",
                        "/compact".green(),
                        "/compact --help".green()
                    )),
                    style::Print(format!("• Run {} to analyze your context usage\n", "/usage".green())),
                    style::Print(format!("• Run {} to reset your conversation state\n", "/clear".green())),
                    style::SetAttribute(Attribute::Reset),
                    style::Print("\n\n"),
                )?;
                ("Unable to compact the conversation history", eyre!(err), true)
            },
            ChatError::SendMessage(err) => match err.source {
                // Errors from attempting to send too large of a conversation history. In
                // this case, attempt to automatically compact the history for the user.
                ApiClientError::ContextWindowOverflow { .. } => {
                    if os
                        .database
                        .settings
                        .get_bool(Setting::ChatDisableAutoCompaction)
                        .unwrap_or(false)
                    {
                        execute!(
                            self.stderr,
                            style::SetForegroundColor(Color::Red),
                            style::Print("The conversation history has overflowed.\n"),
                            style::SetForegroundColor(Color::Reset),
                            style::Print(format!("• Run {} to compact your conversation\n", "/compact".green())),
                            style::SetAttribute(Attribute::Reset),
                            style::Print("\n\n"),
                        )?;
                        ("The conversation history has overflowed", eyre!(err), false)
                    } else {
                        self.inner = Some(ChatState::CompactHistory {
                            prompt: None,
                            show_summary: false,
                            strategy: CompactStrategy {
                                truncate_large_messages: self.conversation.history().len() <= 2,
                                max_message_length: if self.conversation.history().len() <= 2 {
                                    25_000
                                } else {
                                    Default::default()
                                },
                                ..Default::default()
                            },
                        });

                        execute!(
                            self.stdout,
                            style::SetForegroundColor(Color::Yellow),
                            style::Print("The context window has overflowed, summarizing the history..."),
                            style::SetAttribute(Attribute::Reset),
                            style::Print("\n\n"),
                        )?;

                        return Ok(());
                    }
                },
                ApiClientError::QuotaBreach {
                    message: _,
                    status_code: _,
                } => {
                    let err = "Request quota exceeded. Please wait a moment and try again.".to_string();
                    self.conversation.append_transcript(err.clone());
                    execute!(
                        self.stderr,
                        style::SetAttribute(Attribute::Bold),
                        style::SetForegroundColor(Color::Red),
                        style::Print(" ⚠️  Amazon Q rate limit reached:\n"),
                        style::Print(format!("    {}\n\n", err.clone())),
                        style::SetAttribute(Attribute::Reset),
                        style::SetForegroundColor(Color::Reset),
                    )?;
                    ("Amazon Q is having trouble responding right now", eyre!(err), false)
                },
                ApiClientError::ModelOverloadedError { request_id, .. } => {
                    if self.interactive {
                        execute!(
                            self.stderr,
                            style::SetAttribute(Attribute::Bold),
                            style::SetForegroundColor(Color::Red),
                            style::Print(
                                "\nThe model you've selected is temporarily unavailable. Please select a different model.\n"
                            ),
                            style::SetAttribute(Attribute::Reset),
                            style::SetForegroundColor(Color::Reset),
                        )?;

                        if let Some(id) = request_id {
                            self.conversation
                                .append_transcript(format!("Model unavailable (Request ID: {})", id));
                        }

                        self.inner = Some(ChatState::RetryModelOverload);

                        return Ok(());
                    }

                    // non-interactive throws this error
                    let model_instruction = "Please relaunch with '--model <model_id>' to use a different model.";
                    let err = format!(
                        "The model you've selected is temporarily unavailable. {}{}\n\n",
                        model_instruction,
                        match request_id {
                            Some(id) => format!("\n    Request ID: {}", id),
                            None => "".to_owned(),
                        }
                    );
                    self.conversation.append_transcript(err.clone());
                    execute!(
                        self.stderr,
                        style::SetAttribute(Attribute::Bold),
                        style::SetForegroundColor(Color::Red),
                        style::Print("Amazon Q is having trouble responding right now:\n"),
                        style::Print(format!("    {}\n", err.clone())),
                        style::SetAttribute(Attribute::Reset),
                        style::SetForegroundColor(Color::Reset),
                    )?;
                    ("Amazon Q is having trouble responding right now", eyre!(err), false)
                },
                ApiClientError::MonthlyLimitReached { .. } => {
                    let subscription_status = get_subscription_status(os).await;
                    if subscription_status.is_err() {
                        execute!(
                            self.stderr,
                            style::SetForegroundColor(Color::Red),
                            style::Print(format!(
                                "Unable to verify subscription status: {}\n\n",
                                subscription_status.as_ref().err().unwrap()
                            )),
                            style::SetForegroundColor(Color::Reset),
                        )?;
                    }

                    execute!(
                        self.stderr,
                        style::SetForegroundColor(Color::Yellow),
                        style::Print("Monthly request limit reached"),
                        style::SetForegroundColor(Color::Reset),
                    )?;

                    let limits_text = format!(
                        "The limits reset on {:02}/01.",
                        OffsetDateTime::now_utc().month().next() as u8
                    );

                    if subscription_status.is_err()
                        || subscription_status.is_ok_and(|s| s == ActualSubscriptionStatus::None)
                    {
                        execute!(
                            self.stderr,
                            style::Print(format!("\n\n{LIMIT_REACHED_TEXT} {limits_text}")),
                            style::SetForegroundColor(Color::DarkGrey),
                            style::Print("\n\nUse "),
                            style::SetForegroundColor(Color::Green),
                            style::Print("/subscribe"),
                            style::SetForegroundColor(Color::DarkGrey),
                            style::Print(" to upgrade your subscription.\n\n"),
                            style::SetForegroundColor(Color::Reset),
                        )?;
                    } else {
                        execute!(
                            self.stderr,
                            style::SetForegroundColor(Color::Yellow),
                            style::Print(format!(" - {limits_text}\n\n")),
                            style::SetForegroundColor(Color::Reset),
                        )?;
                    }

                    self.inner = Some(ChatState::PromptUser {
                        skip_printing_tools: false,
                    });

                    return Ok(());
                },
                _ => (
                    "Amazon Q is having trouble responding right now",
                    Report::from(err),
                    true,
                ),
            },
            _ => (
                "Amazon Q is having trouble responding right now",
                Report::from(err),
                true,
            ),
        };

        if display_err_message {
            // Remove non-ASCII and ANSI characters.
            let re = Regex::new(r"((\x9B|\x1B\[)[0-?]*[ -\/]*[@-~])|([^\x00-\x7F]+)").unwrap();

            queue!(
                self.stderr,
                style::SetAttribute(Attribute::Bold),
                style::SetForegroundColor(Color::Red),
            )?;

            let text = re.replace_all(&format!("{}: {:?}\n", context, report), "").into_owned();

            queue!(self.stderr, style::Print(&text),)?;
            self.conversation.append_transcript(text);

            execute!(
                self.stderr,
                style::SetAttribute(Attribute::Reset),
                style::SetForegroundColor(Color::Reset),
            )?;
        }

        self.conversation.enforce_conversation_invariants();
        self.conversation.reset_next_user_message();
        self.pending_tool_index = None;
        self.tool_turn_start_time = None;
        self.reset_user_turn();

        self.inner = Some(ChatState::PromptUser {
            skip_printing_tools: false,
        });

        Ok(())
    }

    async fn show_changelog_announcement(&mut self, os: &mut Os) -> Result<()> {
        let current_version = env!("CARGO_PKG_VERSION");
        let last_version = os.database.get_changelog_last_version()?;
        let show_count = os.database.get_changelog_show_count()?.unwrap_or(0);

        // Check if version changed or if we haven't shown it max times yet
        let should_show = match &last_version {
            Some(last) if last == current_version => show_count < CHANGELOG_MAX_SHOW_COUNT,
            _ => true, // New version or no previous version
        };

        if should_show {
            // Use the shared rendering function
            ui::render_changelog_content(&mut self.stderr)?;

            // Update the database entries
            os.database.set_changelog_last_version(current_version)?;
            let new_count = if last_version.as_deref() == Some(current_version) {
                show_count + 1
            } else {
                1
            };
            os.database.set_changelog_show_count(new_count)?;
        }

        Ok(())
    }
}

impl Drop for ChatSession {
    fn drop(&mut self) {
        if let Some(spinner) = &mut self.spinner {
            spinner.stop();
        }

        execute!(
            self.stderr,
            cursor::MoveToColumn(0),
            style::SetAttribute(Attribute::Reset),
            style::ResetColor,
            cursor::Show
        )
        .ok();
    }
}

/// The chat execution state.
///
/// Intended to provide more robust handling around state transitions while dealing with, e.g.,
/// tool validation, execution, response stream handling, etc.
#[allow(clippy::large_enum_variant)]
#[derive(Debug)]
pub enum ChatState {
    /// Prompt the user with `tool_uses`, if available.
    PromptUser {
        /// Used to avoid displaying the tool info at inappropriate times, e.g. after clear or help
        /// commands.
        skip_printing_tools: bool,
    },
    /// Handle the user input, depending on if any tools require execution.
    HandleInput { input: String },
    /// Validate the list of tool uses provided by the model.
    ValidateTools { tool_uses: Vec<AssistantToolUse> },
    /// Execute the list of tools.
    ExecuteTools,
    /// Consume the response stream and display to the user.
    HandleResponseStream(crate::api_client::model::ConversationState),
    /// Compact the chat history.
    CompactHistory {
        /// Custom prompt to include as part of history compaction.
        prompt: Option<String>,
        /// Whether or not the summary should be shown on compact success.
        show_summary: bool,
        /// Parameters for how to perform the compaction request.
        strategy: CompactStrategy,
    },
    /// Retry the current request if we encounter a model overloaded error.
    RetryModelOverload,
    /// Exit the chat.
    Exit,
}

impl Default for ChatState {
    fn default() -> Self {
        Self::PromptUser {
            skip_printing_tools: false,
        }
    }
}

impl ChatSession {
    /// Sends a request to the SendMessage API. Emits error telemetry on failure.
    async fn send_message(
        &mut self,
        os: &mut Os,
        conversation_state: api_client::model::ConversationState,
        request_metadata_lock: Arc<Mutex<Option<RequestMetadata>>>,
        message_meta_tags: Option<Vec<MessageMetaTag>>,
    ) -> Result<SendMessageStream, ChatError> {
        match SendMessageStream::send_message(&os.client, conversation_state, request_metadata_lock, message_meta_tags)
            .await
        {
            Ok(res) => Ok(res),
            Err(err) => {
                let (reason, reason_desc) = get_error_reason(&err);
                self.send_chat_telemetry(
                    os,
                    TelemetryResult::Failed,
                    Some(reason),
                    Some(reason_desc),
                    err.status_code(),
                    true, // We never retry failed requests, so this always ends the current turn.
                )
                .await;
                Err(err.into())
            },
        }
    }

    async fn spawn(&mut self, os: &mut Os) -> Result<()> {
        let is_small_screen = self.terminal_width() < GREETING_BREAK_POINT;
        if os
            .database
            .settings
            .get_bool(Setting::ChatGreetingEnabled)
            .unwrap_or(true)
        {
            let welcome_text = match self.existing_conversation {
                true => RESUME_TEXT,
                false => match is_small_screen {
                    true => SMALL_SCREEN_WELCOME_TEXT,
                    false => WELCOME_TEXT,
                },
            };

            execute!(self.stderr, style::Print(welcome_text), style::Print("\n\n"),)?;

            let tip = ROTATING_TIPS[usize::try_from(rand::random::<u32>()).unwrap_or(0) % ROTATING_TIPS.len()];
            if is_small_screen {
                // If the screen is small, print the tip in a single line
                execute!(
                    self.stderr,
                    style::Print("💡 ".to_string()),
                    style::Print(tip),
                    style::Print("\n")
                )?;
            } else {
                draw_box(
                    &mut self.stderr,
                    "Did you know?",
                    tip,
                    GREETING_BREAK_POINT,
                    Color::DarkGrey,
                )?;
            }

            execute!(
                self.stderr,
                style::Print("\n"),
                style::Print(match is_small_screen {
                    true => SMALL_SCREEN_POPULAR_SHORTCUTS,
                    false => POPULAR_SHORTCUTS,
                }),
                style::Print("\n"),
                style::Print(
                    "━"
                        .repeat(if is_small_screen { 0 } else { GREETING_BREAK_POINT })
                        .dark_grey()
                )
            )?;
            execute!(self.stderr, style::Print("\n"), style::SetForegroundColor(Color::Reset))?;
        }

        // Check if we should show the whats-new announcement
        self.show_changelog_announcement(os).await?;

        if self.all_tools_trusted() {
            queue!(
                self.stderr,
                style::Print(format!(
                    "{}{TRUST_ALL_TEXT}\n\n",
                    if !is_small_screen { "\n" } else { "" }
                ))
            )?;
        }

        if let Some(agent) = self.conversation.agents.get_active() {
            agent.print_overridden_permissions(&mut self.stderr)?;
        }

        self.stderr.flush()?;

        if let Some(ref model_info) = self.conversation.model_info {
            let (models, _default_model) = get_available_models(os).await?;
            if let Some(model_option) = models.iter().find(|option| option.model_id == model_info.model_id) {
                let display_name = model_option.model_name.as_deref().unwrap_or(&model_option.model_id);
                execute!(
                    self.stderr,
                    style::SetForegroundColor(Color::Cyan),
                    style::Print(format!("🤖 You are chatting with {}\n", display_name)),
                    style::SetForegroundColor(Color::Reset),
                    style::Print("\n")
                )?;
            }
        }

        if let Some(user_input) = self.initial_input.take() {
            self.inner = Some(ChatState::HandleInput { input: user_input });
        }

        while !matches!(self.inner, Some(ChatState::Exit)) {
            self.next(os).await?;
        }

        Ok(())
    }

    /// Compacts the conversation history using the strategy specified by [CompactStrategy],
    /// replacing the history with a summary generated by the model.
    ///
    /// If the compact request itself fails, it will be retried depending on [CompactStrategy]
    ///
    /// If [CompactStrategy::messages_to_exclude] is greater than 0, and
    /// [CompactStrategy::truncate_large_messages] is true, then compaction will not be retried and
    /// will fail with [ChatError::CompactHistoryFailure].
    async fn compact_history(
        &mut self,
        os: &mut Os,
        custom_prompt: Option<String>,
        show_summary: bool,
        strategy: CompactStrategy,
    ) -> Result<ChatState, ChatError> {
        // Same pattern as is done for handle_response for getting request metadata on sigint.
        let request_metadata: Arc<Mutex<Option<RequestMetadata>>> = Arc::new(Mutex::new(None));
        let request_metadata_clone = Arc::clone(&request_metadata);
        let mut ctrl_c_stream = self.ctrlc_rx.resubscribe();

        tokio::select! {
            res = self.compact_history_impl(os, custom_prompt, show_summary, strategy, request_metadata_clone) => res,
            Ok(_) = ctrl_c_stream.recv() => {
                debug!(?request_metadata, "ctrlc received in compact history");
                // Wait for handle_response to finish handling the ctrlc.
                tokio::time::sleep(Duration::from_millis(5)).await;
                if let Some(request_metadata) = request_metadata.lock().await.take() {
                    self.user_turn_request_metadata.push(request_metadata);
                }
                self.send_chat_telemetry(
                    os,
                    TelemetryResult::Cancelled,
                    None,
                    None,
                    None,
                    true,
                )
                .await;
                Err(ChatError::Interrupted { tool_uses: Some(self.tool_uses.clone()) })
            }
        }
    }

    async fn compact_history_impl(
        &mut self,
        os: &mut Os,
        custom_prompt: Option<String>,
        show_summary: bool,
        strategy: CompactStrategy,
        request_metadata_lock: Arc<Mutex<Option<RequestMetadata>>>,
    ) -> Result<ChatState, ChatError> {
        let hist = self.conversation.history();
        debug!(?strategy, ?hist, "compacting history");

        if self.conversation.history().is_empty() {
            execute!(
                self.stderr,
                style::SetForegroundColor(Color::Yellow),
                style::Print("\nConversation too short to compact.\n\n"),
                style::SetForegroundColor(Color::Reset)
            )?;

            return Ok(ChatState::PromptUser {
                skip_printing_tools: true,
            });
        }

        if strategy.truncate_large_messages {
            info!("truncating large messages");
            execute!(
                self.stderr,
                terminal::Clear(terminal::ClearType::CurrentLine),
                cursor::MoveToColumn(0),
                style::SetForegroundColor(Color::Yellow),
                style::Print("Truncating large messages..."),
                style::SetAttribute(Attribute::Reset),
                style::Print("\n\n"),
            )?;
        }

        let summary_state = self
            .conversation
            .create_summary_request(os, custom_prompt.as_ref(), strategy)
            .await?;

        if self.interactive {
            execute!(self.stderr, cursor::Hide, style::Print("\n"))?;
            self.spinner = Some(Spinner::new(Spinners::Dots, "Creating summary...".to_string()));
        }

        let mut response = match self
            .send_message(
                os,
                summary_state,
                request_metadata_lock,
                Some(vec![MessageMetaTag::Compact]),
            )
            .await
        {
            Ok(res) => res,
            Err(err) => {
                if self.interactive {
                    self.spinner.take();
                    execute!(
                        self.stderr,
                        terminal::Clear(terminal::ClearType::CurrentLine),
                        cursor::MoveToColumn(0),
                        style::SetAttribute(Attribute::Reset)
                    )?;
                }

                // If the request fails due to context window overflow, then we'll see if it's
                // retryable according to the passed strategy.
                let history_len = self.conversation.history().len();
                match err {
                    ChatError::SendMessage(err)
                        if matches!(err.source, ApiClientError::ContextWindowOverflow { .. }) =>
                    {
                        error!(?strategy, "failed to send compaction request");
                        // If there's only two messages in the history, we have no choice but to
                        // truncate it. We use two messages since it's almost guaranteed to contain:
                        // 1. A small user prompt
                        // 2. A large user tool use result
                        if history_len <= 2 && !strategy.truncate_large_messages {
                            return Ok(ChatState::CompactHistory {
                                prompt: custom_prompt,
                                show_summary,
                                strategy: CompactStrategy {
                                    truncate_large_messages: true,
                                    max_message_length: 25_000,
                                    messages_to_exclude: 0,
                                },
                            });
                        }

                        // Otherwise, we will first exclude the most recent message, and only then
                        // truncate. If both of these have already been set, then return an error.
                        if history_len > 2 && strategy.messages_to_exclude < 1 {
                            return Ok(ChatState::CompactHistory {
                                prompt: custom_prompt,
                                show_summary,
                                strategy: CompactStrategy {
                                    messages_to_exclude: 1,
                                    ..strategy
                                },
                            });
                        } else if !strategy.truncate_large_messages {
                            return Ok(ChatState::CompactHistory {
                                prompt: custom_prompt,
                                show_summary,
                                strategy: CompactStrategy {
                                    truncate_large_messages: true,
                                    max_message_length: 25_000,
                                    ..strategy
                                },
                            });
                        } else {
                            return Err(ChatError::CompactHistoryFailure);
                        }
                    },
                    err => return Err(err),
                }
            },
        };

        let (summary, request_metadata) = {
            loop {
                match response.recv().await {
                    Some(Ok(parser::ResponseEvent::EndStream {
                        message,
                        request_metadata,
                    })) => {
                        self.user_turn_request_metadata.push(request_metadata.clone());
                        break (message.content().to_string(), request_metadata);
                    },
                    Some(Ok(_)) => (),
                    Some(Err(err)) => {
                        if let Some(request_id) = &err.request_metadata.request_id {
                            self.failed_request_ids.push(request_id.clone());
                        };

                        self.user_turn_request_metadata.push(err.request_metadata.clone());

                        let (reason, reason_desc) = get_error_reason(&err);
                        self.send_chat_telemetry(
                            os,
                            TelemetryResult::Failed,
                            Some(reason),
                            Some(reason_desc),
                            err.status_code(),
                            true,
                        )
                        .await;

                        return Err(err.into());
                    },
                    None => {
                        error!("response stream receiver closed before receiving a stop event");
                        return Err(ChatError::Custom("Stream failed during compaction".into()));
                    },
                }
            }
        };

        if self.spinner.is_some() {
            drop(self.spinner.take());
            queue!(
                self.stderr,
                terminal::Clear(terminal::ClearType::CurrentLine),
                cursor::MoveToColumn(0),
                cursor::Show
            )?;
        }

        self.conversation
            .replace_history_with_summary(summary.clone(), strategy, request_metadata);

        // If a next message is set, then retry the request.
        let should_retry = self.conversation.next_user_message().is_some();

        // If we retry, then don't end the current turn.
        self.send_chat_telemetry(os, TelemetryResult::Succeeded, None, None, None, !should_retry)
            .await;

        // Print output to the user.
        {
            execute!(
                self.stderr,
                style::SetForegroundColor(Color::Green),
                style::Print("✔ Conversation history has been compacted successfully!\n\n"),
                style::SetForegroundColor(Color::DarkGrey)
            )?;

            let mut output = Vec::new();
            if let Some(custom_prompt) = &custom_prompt {
                execute!(
                    output,
                    style::Print(format!("• Custom prompt applied: {}\n", custom_prompt))
                )?;
            }
            animate_output(&mut self.stderr, &output)?;

            // Display the summary if the show_summary flag is set
            if show_summary {
                // Add a border around the summary for better visual separation
                let terminal_width = self.terminal_width();
                let border = "═".repeat(terminal_width.min(80));
                execute!(
                    self.stderr,
                    style::Print("\n"),
                    style::SetForegroundColor(Color::Cyan),
                    style::Print(&border),
                    style::Print("\n"),
                    style::SetAttribute(Attribute::Bold),
                    style::Print("                       CONVERSATION SUMMARY"),
                    style::Print("\n"),
                    style::Print(&border),
                    style::SetAttribute(Attribute::Reset),
                    style::Print("\n\n"),
                )?;

                execute!(
                    output,
                    style::Print(&summary),
                    style::Print("\n\n"),
                    style::SetForegroundColor(Color::Cyan),
                    style::Print("The conversation history has been replaced with this summary.\n"),
                    style::Print("It contains all important details from previous interactions.\n"),
                )?;
                animate_output(&mut self.stderr, &output)?;

                execute!(
                    self.stderr,
                    style::Print(&border),
                    style::Print("\n\n"),
                    style::SetForegroundColor(Color::Reset)
                )?;
            }
        }

        if should_retry {
            Ok(ChatState::HandleResponseStream(
                self.conversation
                    .as_sendable_conversation_state(os, &mut self.stderr, false)
                    .await?,
            ))
        } else {
            // Otherwise, return back to the prompt for any pending tool uses.
            Ok(ChatState::PromptUser {
                skip_printing_tools: true,
            })
        }
    }

    /// Generates a custom agent configuration (system prompt and tool config) based on user input.
    /// Uses an LLM to create the agent specifications from the provided name and description.
    async fn generate_agent_config(
        &mut self,
        os: &mut Os,
        agent_name: &str,
        agent_description: &str,
        selected_servers: &str,
        schema: &str,
        is_global: bool,
    ) -> Result<ChatState, ChatError> {
        // Same pattern as compact_history for handling ctrl+c interruption
        let request_metadata: Arc<Mutex<Option<RequestMetadata>>> = Arc::new(Mutex::new(None));
        let request_metadata_clone = Arc::clone(&request_metadata);
        let mut ctrl_c_stream = self.ctrlc_rx.resubscribe();

        tokio::select! {
            res = self.generate_agent_config_impl(os, agent_name, agent_description, selected_servers, schema, is_global, request_metadata_clone) => res,
            Ok(_) = ctrl_c_stream.recv() => {
                debug!(?request_metadata, "ctrlc received in generate agent config");
                // Wait for handle_response to finish handling the ctrlc.
                tokio::time::sleep(Duration::from_millis(5)).await;
                if let Some(request_metadata) = request_metadata.lock().await.take() {
                    self.user_turn_request_metadata.push(request_metadata);
                }
                self.send_chat_telemetry(
                    os,
                    TelemetryResult::Cancelled,
                    None,
                    None,
                    None,
                    true,
                )
                .await;
                Err(ChatError::Interrupted { tool_uses: Some(self.tool_uses.clone()) })
            }
        }
    }

    #[allow(clippy::too_many_arguments)]
    async fn generate_agent_config_impl(
        &mut self,
        os: &mut Os,
        agent_name: &str,
        agent_description: &str,
        selected_servers: &str,
        schema: &str,
        is_global: bool,
        request_metadata_lock: Arc<Mutex<Option<RequestMetadata>>>,
    ) -> Result<ChatState, ChatError> {
        debug!(?agent_name, ?agent_description, "generating agent config");

        if agent_name.trim().is_empty() || agent_description.trim().is_empty() {
            execute!(
                self.stderr,
                style::SetForegroundColor(Color::Yellow),
                style::Print("\nAgent name and description cannot be empty.\n\n"),
                style::SetForegroundColor(Color::Reset)
            )?;

            return Ok(ChatState::PromptUser {
                skip_printing_tools: true,
            });
        }

        let prepopulated_agent = Agent {
            name: agent_name.to_string(),
            description: Some(agent_description.to_string()),
            ..Default::default()
        };
        let prepopulated_content = prepopulated_agent
            .to_str_pretty()
            .map_err(|e| ChatError::Custom(format!("Error prepopulating agent fields: {}", e).into()))?;

        // Create the agent generation request - this now works!
        let generation_state = self
            .conversation
            .create_agent_generation_request(
                agent_name,
                agent_description,
                selected_servers,
                schema,
                prepopulated_content.as_str(),
            )
            .await?;

        if self.interactive {
            execute!(self.stderr, cursor::Hide, style::Print("\n"))?;
            self.spinner = Some(Spinner::new(
                Spinners::Dots,
                format!("Generating agent config for '{}'...", agent_name),
            ));
        }

        let mut response = match self
            .send_message(
                os,
                generation_state,
                request_metadata_lock,
                Some(vec![MessageMetaTag::GenerateAgent]),
            )
            .await
        {
            Ok(res) => res,
            Err(err) => {
                if self.interactive {
                    self.spinner.take();
                    execute!(
                        self.stderr,
                        terminal::Clear(terminal::ClearType::CurrentLine),
                        cursor::MoveToColumn(0),
                        style::SetAttribute(Attribute::Reset)
                    )?;
                }
                return Err(err);
            },
        };

        let (agent_config_json, _request_metadata) = {
            loop {
                match response.recv().await {
                    Some(Ok(parser::ResponseEvent::EndStream {
                        message,
                        request_metadata,
                    })) => {
                        self.user_turn_request_metadata.push(request_metadata.clone());
                        break (message.content().to_string(), request_metadata);
                    },
                    Some(Ok(_)) => (),
                    Some(Err(err)) => {
                        if let Some(request_id) = &err.request_metadata.request_id {
                            self.failed_request_ids.push(request_id.clone());
                        }

                        self.user_turn_request_metadata.push(err.request_metadata.clone());

                        let (reason, reason_desc) = get_error_reason(&err);
                        self.send_chat_telemetry(
                            os,
                            TelemetryResult::Failed,
                            Some(reason),
                            Some(reason_desc),
                            err.status_code(),
                            true,
                        )
                        .await;

                        return Err(err.into());
                    },
                    None => {
                        error!("response stream receiver closed before receiving a stop event");
                        return Err(ChatError::Custom("Stream failed during agent generation".into()));
                    },
                }
            }
        };

        if self.spinner.is_some() {
            drop(self.spinner.take());
            queue!(
                self.stderr,
                terminal::Clear(terminal::ClearType::CurrentLine),
                cursor::MoveToColumn(0),
                cursor::Show
            )?;
        }
        // Parse and validate the initial generated config
        let initial_agent_config = match serde_json::from_str::<Agent>(&agent_config_json) {
            Ok(config) => config,
            Err(_) => {
                execute!(
                    self.stderr,
                    style::SetForegroundColor(Color::Red),
                    style::Print("✗ The LLM did not generate a valid agent configuration. Please try again.\n\n"),
                    style::SetForegroundColor(Color::Reset)
                )?;
                return Ok(ChatState::PromptUser {
                    skip_printing_tools: true,
                });
            },
        };

        let formatted_json = serde_json::to_string_pretty(&initial_agent_config)
            .map_err(|e| ChatError::Custom(format!("Failed to format JSON: {}", e).into()))?;

        let edited_content = open_editor(Some(formatted_json))?;

        // Parse and validate the edited config
        let final_agent_config = match serde_json::from_str::<Agent>(&edited_content) {
            Ok(config) => config,
            Err(err) => {
                execute!(
                    self.stderr,
                    style::SetForegroundColor(Color::Red),
                    style::Print(format!("✗ Invalid edited configuration: {}\n\n", err)),
                    style::SetForegroundColor(Color::Reset)
                )?;
                return Ok(ChatState::PromptUser {
                    skip_printing_tools: true,
                });
            },
        };

        // Save the final agent config to file
        if let Err(err) = save_agent_config(os, &final_agent_config, agent_name, is_global).await {
            execute!(
                self.stderr,
                style::SetForegroundColor(Color::Red),
                style::Print(format!("✗ Failed to save agent config: {}\n\n", err)),
                style::SetForegroundColor(Color::Reset)
            )?;
            return Err(err);
        }

        execute!(
            self.stderr,
            style::SetForegroundColor(Color::Green),
            style::Print(format!(
                "✓ Agent '{}' has been created and saved successfully!\n",
                agent_name
            )),
            style::SetForegroundColor(Color::Reset)
        )?;

        Ok(ChatState::PromptUser {
            skip_printing_tools: true,
        })
    }

    /// Read input from the user.
    async fn prompt_user(&mut self, os: &Os, skip_printing_tools: bool) -> Result<ChatState, ChatError> {
        execute!(self.stderr, cursor::Show)?;

        // Check token usage and display warnings if needed
        if self.pending_tool_index.is_none() {
            // Only display warnings when not waiting for tool approval
            if let Err(err) = self.display_char_warnings(os).await {
                warn!("Failed to display character limit warnings: {}", err);
            }
        }

        let show_tool_use_confirmation_dialog = !skip_printing_tools && self.pending_tool_index.is_some();
        if show_tool_use_confirmation_dialog {
            execute!(
                self.stderr,
                style::SetForegroundColor(Color::DarkGrey),
                style::Print("\nAllow this action? Use '"),
                style::SetForegroundColor(Color::Green),
                style::Print("t"),
                style::SetForegroundColor(Color::DarkGrey),
                style::Print("' to trust (always allow) this tool for the session. ["),
                style::SetForegroundColor(Color::Green),
                style::Print("y"),
                style::SetForegroundColor(Color::DarkGrey),
                style::Print("/"),
                style::SetForegroundColor(Color::Green),
                style::Print("n"),
                style::SetForegroundColor(Color::DarkGrey),
                style::Print("/"),
                style::SetForegroundColor(Color::Green),
                style::Print("t"),
                style::SetForegroundColor(Color::DarkGrey),
                style::Print("]:\n\n"),
                style::SetForegroundColor(Color::Reset),
            )?;
        }

        // Do this here so that the skim integration sees an updated view of the context *during the current
        // q session*. (e.g., if I add files to context, that won't show up for skim for the current
        // q session unless we do this in prompt_user... unless you can find a better way)
        #[cfg(unix)]
        if let Some(ref context_manager) = self.conversation.context_manager {
            use std::sync::Arc;

            use crate::cli::chat::consts::DUMMY_TOOL_NAME;

            let tool_names = self
                .conversation
                .tool_manager
                .tn_map
                .keys()
                .filter(|name| *name != DUMMY_TOOL_NAME)
                .cloned()
                .collect::<Vec<_>>();
            self.input_source
                .put_skim_command_selector(os, Arc::new(context_manager.clone()), tool_names);
        }

        execute!(
            self.stderr,
            style::SetForegroundColor(Color::Reset),
            style::SetAttribute(Attribute::Reset)
        )?;

        // Update token usage for themed prompts
        self.update_token_usage(os).await;

        let prompt = self.generate_tool_trust_prompt();
        let user_input = match self.read_user_input(&prompt, false) {
            Some(input) => input,
            None => return Ok(ChatState::Exit),
        };

        self.conversation.append_user_transcript(&user_input);
        Ok(ChatState::HandleInput { input: user_input })
    }

    async fn handle_input(&mut self, os: &mut Os, mut user_input: String) -> Result<ChatState, ChatError> {
        queue!(self.stderr, style::Print('\n'))?;
        user_input = sanitize_unicode_tags(&user_input);
        let input = user_input.trim();

        // handle image path
        if let Some(chat_state) = does_input_reference_file(input) {
            return Ok(chat_state);
        }

        // Handle custom command execution (/project:name syntax)
        if let Some(command_part) = input.strip_prefix("/project:") {
            return self.handle_custom_command_execution(command_part, os, false).await;
        }

        // Handle user command execution (/user:name or /user:namespace:name syntax)
        if let Some(command_part) = input.strip_prefix("/user:") {
            return self.handle_custom_command_execution(command_part, os, true).await;
        }

        if let Some(mut args) = input.strip_prefix("/").and_then(shlex::split) {
            // Required for printing errors correctly.
            let orig_args = args.clone();

            // We set the binary name as a dummy name "slash_command" which we
            // replace anytime we error out and print a usage statement.
            args.insert(0, "slash_command".to_owned());

            match SlashCommand::try_parse_from(args) {
                Ok(command) => {
                    let command_name = command.command_name().to_string();
                    let subcommand_name = command.subcommand_name().map(|s| s.to_string());

                    match command.execute(os, self).await {
                        Ok(chat_state) => {
                            let _ = self
                                .send_slash_command_telemetry(
                                    os,
                                    command_name,
                                    subcommand_name,
                                    TelemetryResult::Succeeded,
                                    None,
                                )
                                .await;

                            if matches!(chat_state, ChatState::Exit)
                                || matches!(chat_state, ChatState::HandleResponseStream(_))
                                || matches!(chat_state, ChatState::HandleInput { input: _ })
                                // TODO(bskiser): this is just a hotfix for handling state changes
                                // from manually running /compact, without impacting behavior of
                                // other slash commands.
                                || matches!(chat_state, ChatState::CompactHistory { .. })
                            {
                                return Ok(chat_state);
                            }
                        },
                        Err(err) => {
                            queue!(
                                self.stderr,
                                style::SetForegroundColor(Color::Red),
                                style::Print(format!("\nFailed to execute command: {}\n", err)),
                                style::SetForegroundColor(Color::Reset)
                            )?;
                            let _ = self
                                .send_slash_command_telemetry(
                                    os,
                                    command_name,
                                    subcommand_name,
                                    TelemetryResult::Failed,
                                    Some(err.to_string()),
                                )
                                .await;
                        },
                    }

                    writeln!(self.stderr)?;
                },
                Err(err) => {
                    // Replace the dummy name with a slash. Also have to check for an ansi sequence
                    // for invalid slash commands (e.g. on a "/doesntexist" input).
                    let ansi_output = err
                        .render()
                        .ansi()
                        .to_string()
                        .replace("slash_command ", "/")
                        .replace("slash_command\u{1b}[0m ", "/");

                    writeln!(self.stderr, "{}", ansi_output)?;

                    // Print the subcommand help, if available. Required since by default we won't
                    // show what the actual arguments are, requiring an unnecessary --help call.
                    if let clap::error::ErrorKind::InvalidValue
                    | clap::error::ErrorKind::UnknownArgument
                    | clap::error::ErrorKind::InvalidSubcommand
                    | clap::error::ErrorKind::MissingRequiredArgument = err.kind()
                    {
                        let mut cmd = SlashCommand::command();
                        for arg in &orig_args {
                            match cmd.find_subcommand(arg) {
                                Some(subcmd) => cmd = subcmd.clone(),
                                None => break,
                            }
                        }
                        let help = cmd.help_template("{all-args}").render_help();
                        writeln!(self.stderr, "{}", help.ansi())?;
                    }
                },
            }

            Ok(ChatState::PromptUser {
                skip_printing_tools: false,
            })
        } else if let Some(command) = input.strip_prefix("@") {
            let input_parts =
                shlex::split(command).ok_or(ChatError::Custom("Error splitting prompt command".into()))?;

            let mut iter = input_parts.into_iter();
            let prompt_name = iter
                .next()
                .ok_or(ChatError::Custom("Prompt name needs to be specified".into()))?;

            let args: Vec<String> = iter.collect();
            let arguments = if args.is_empty() { None } else { Some(args) };

            let subcommand = PromptsSubcommand::Get {
                orig_input: Some(command.to_string()),
                name: prompt_name,
                arguments,
            };
            return subcommand.execute(self).await;
        } else if let Some(command) = input.strip_prefix("!") {
            // Use platform-appropriate shell
            let result = if cfg!(target_os = "windows") {
                std::process::Command::new("cmd").args(["/C", command]).status()
            } else {
                std::process::Command::new("bash").args(["-c", command]).status()
            };

            // Handle the result and provide appropriate feedback
            match result {
                Ok(status) => {
                    if !status.success() {
                        queue!(
                            self.stderr,
                            style::SetForegroundColor(Color::Yellow),
                            style::Print(format!("Self exited with status: {}\n", status)),
                            style::SetForegroundColor(Color::Reset)
                        )?;
                    }
                },
                Err(e) => {
                    queue!(
                        self.stderr,
                        style::SetForegroundColor(Color::Red),
                        style::Print(format!("\nFailed to execute command: {}\n", e)),
                        style::SetForegroundColor(Color::Reset)
                    )?;
                },
            }

            Ok(ChatState::PromptUser {
                skip_printing_tools: false,
            })
        } else {
            // Check for a pending tool approval
            if let Some(index) = self.pending_tool_index {
                let is_trust = ["t", "T"].contains(&input);
                let tool_use = &mut self.tool_uses[index];
                if ["y", "Y"].contains(&input) || is_trust {
                    if is_trust {
                        let formatted_tool_name = self
                            .conversation
                            .tool_manager
                            .tn_map
                            .get(&tool_use.name)
                            .map(|info| {
                                format!(
                                    "@{}{MCP_SERVER_TOOL_DELIMITER}{}",
                                    info.server_name, info.host_tool_name
                                )
                            })
                            .clone()
                            .unwrap_or(tool_use.name.clone());
                        self.conversation.agents.trust_tools(vec![formatted_tool_name]);

                        if let Some(agent) = self.conversation.agents.get_active() {
                            agent
                                .print_overridden_permissions(&mut self.stderr)
                                .map_err(|_e| ChatError::Custom("Failed to validate agent tool settings".into()))?;
                        }
                    }
                    tool_use.accepted = true;

                    return Ok(ChatState::ExecuteTools);
                }
            } else if !self.pending_prompts.is_empty() {
                let prompts = self.pending_prompts.drain(0..).collect();
                user_input = self
                    .conversation
                    .append_prompts(prompts)
                    .ok_or(ChatError::Custom("Prompt append failed".into()))?;
            }

            // Otherwise continue with normal chat on 'n' or other responses
            self.tool_use_status = ToolUseStatus::Idle;

            if self.pending_tool_index.is_some() {
                // If the user just enters "n", replace the message we send to the model with
                // something more substantial.
                // TODO: Update this flow to something that does *not* require two requests just to
                // get a meaningful response from the user - this is a short term solution before
                // we decide on a better flow.
                let user_input = if ["n", "N"].contains(&user_input.trim()) {
                    "I deny this tool request. Ask a follow up question clarifying the expected action".to_string()
                } else {
                    user_input
                };
                self.conversation.abandon_tool_use(&self.tool_uses, user_input);
            } else {
                self.conversation.set_next_user_message(user_input).await;
            }

            self.reset_user_turn();

            let conv_state = self
                .conversation
                .as_sendable_conversation_state(os, &mut self.stderr, true)
                .await?;
            self.send_tool_use_telemetry(os).await;

            queue!(self.stderr, style::SetForegroundColor(Color::Magenta))?;
            queue!(self.stderr, style::SetForegroundColor(Color::Reset))?;
            queue!(self.stderr, cursor::Hide)?;

            if self.interactive {
                self.spinner = Some(Spinner::new(Spinners::Dots, "Thinking...".to_owned()));
            }

            Ok(ChatState::HandleResponseStream(conv_state))
        }
    }

    async fn handle_custom_command_execution(
        &mut self,
        command_part: &str,
        os: &mut Os,
        is_user_command: bool,
    ) -> Result<ChatState, ChatError> {
        use crate::util::command_manager::CommandManager;

        // Check if commands feature is enabled
        if !CommandManager::is_enabled(os) {
            queue!(
                self.stderr,
                style::SetForegroundColor(Color::Red),
                style::Print("\n❌ Commands tool is disabled. Enable it with: q settings chat.enableCommands true\n\n"),
                style::SetForegroundColor(Color::Reset)
            )?;
            return Ok(ChatState::PromptUser {
                skip_printing_tools: true,
            });
        }

        // Parse command name and arguments
        let (command_name, args) = if is_user_command {
            // Handle /user:namespace:name or /user:name syntax
            let parts: Vec<&str> = command_part.splitn(2, ' ').collect();
            let command_spec = parts[0];
            let args = parts.get(1).copied();

            // Parse namespace:name or just name
            let name_parts: Vec<&str> = command_spec.splitn(2, ':').collect();
            let command_name = if name_parts.len() == 2 {
                // namespace:name format
                format!("{}/{}", name_parts[0], name_parts[1])
            } else {
                // just name format
                name_parts[0].to_string()
            };

            (command_name, args)
        } else {
            // Handle /project:name syntax
            let parts: Vec<&str> = command_part.splitn(2, ' ').collect();
            let command_name = parts[0].to_string();
            let args = parts.get(1).copied();
            (command_name, args)
        };

        if command_name.is_empty() {
            queue!(
                self.stderr,
                style::SetForegroundColor(Color::Red),
                style::Print("\n❌ Command name cannot be empty\n\n"),
                style::SetForegroundColor(Color::Reset)
            )?;
            return Ok(ChatState::PromptUser {
                skip_printing_tools: true,
            });
        }

        // Load and execute the command
        let mut manager = match CommandManager::new(os) {
            Ok(manager) => manager,
            Err(e) => {
                queue!(
                    self.stderr,
                    style::SetForegroundColor(Color::Red),
                    style::Print(format!("\n❌ Failed to initialize command manager: {}\n\n", e)),
                    style::SetForegroundColor(Color::Reset)
                )?;
                return Ok(ChatState::PromptUser {
                    skip_printing_tools: true,
                });
            },
        };

        let command_content = if is_user_command {
            match manager.execute_user_command_with_args(&command_name, args, os) {
                Ok(content) => content,
                Err(e) => {
                    let error_msg = match e {
                        crate::util::command_types::CommandError::NotFound(name) => {
                            format!(
                                "❌ User command '{}' not found.\n\nUse '/commands add {}' to create it in ~/.amazonq/commands/.",
                                name, name
                            )
                        },
                        crate::util::command_types::CommandError::SecurityViolation(msg) => {
                            format!("🔒 Security violation: {}", msg)
                        },
                        _ => format!("❌ Failed to execute user command '{}': {}", command_name, e),
                    };

                    queue!(
                        self.stderr,
                        style::SetForegroundColor(Color::Red),
                        style::Print(format!("\n{}\n\n", error_msg)),
                        style::SetForegroundColor(Color::Reset)
                    )?;
                    return Ok(ChatState::PromptUser {
                        skip_printing_tools: true,
                    });
                },
            }
        } else {
            match manager.execute_command_with_args(&command_name, args, os) {
                Ok(content) => content,
                Err(e) => {
                    let error_msg = match e {
                        crate::util::command_types::CommandError::NotFound(name) => {
                            format!(
                                "❌ Command '{}' not found in project scope.\n\nUse '/commands add {}' to create it.",
                                name, name
                            )
                        },
                        crate::util::command_types::CommandError::SecurityViolation(msg) => {
                            format!("🔒 Security violation: {}", msg)
                        },
                        _ => format!("❌ Failed to execute command '{}': {}", command_name, e),
                    };

                    queue!(
                        self.stderr,
                        style::SetForegroundColor(Color::Red),
                        style::Print(format!("\n{}\n\n", error_msg)),
                        style::SetForegroundColor(Color::Reset)
                    )?;
                    return Ok(ChatState::PromptUser {
                        skip_printing_tools: true,
                    });
                },
            }
        };

        // Show execution indicator
        let command_display = if is_user_command {
            format!("user:{}", command_name)
        } else {
            format!("project:{}", command_name)
        };

        queue!(
            self.stderr,
            style::SetForegroundColor(Color::Green),
            style::Print(format!("🚀 Executing command: {}\n", command_display)),
            style::SetForegroundColor(Color::Reset)
        )?;

        // Inject the command content as user input
        self.conversation.append_user_transcript(&command_content);

        // Process the command content as if it were user input
        Ok(ChatState::HandleInput { input: command_content })
    }

    async fn tool_use_execute(&mut self, os: &mut Os) -> Result<ChatState, ChatError> {
        // Check if we should auto-enter tangent mode for introspect tool
        if os
            .database
            .settings
            .get_bool(Setting::EnabledTangentMode)
            .unwrap_or(false)
            && os
                .database
                .settings
                .get_bool(Setting::IntrospectTangentMode)
                .unwrap_or(false)
            && !self.conversation.is_in_tangent_mode()
            && self
                .tool_uses
                .iter()
                .any(|tool| matches!(tool.tool, Tool::Introspect(_)))
        {
            self.conversation.enter_tangent_mode();
        }

        // Verify tools have permissions.
        for i in 0..self.tool_uses.len() {
            let tool = &mut self.tool_uses[i];

            // Manually accepted by the user or otherwise verified already.
            if tool.accepted {
                continue;
            }

            let mut denied_match_set = None::<Vec<String>>;
            let allowed =
                self.conversation
                    .agents
                    .get_active()
                    .is_some_and(|a| match tool.tool.requires_acceptance(os, a) {
                        PermissionEvalResult::Allow => true,
                        PermissionEvalResult::Ask => false,
                        PermissionEvalResult::Deny(matches) => {
                            denied_match_set.replace(matches);
                            false
                        },
                    })
                    || self.conversation.agents.trust_all_tools;

            if let Some(match_set) = denied_match_set {
                let formatted_set = match_set.into_iter().fold(String::new(), |mut acc, rule| {
                    acc.push_str(&format!("\n  - {rule}"));
                    acc
                });

                execute!(
                    self.stderr,
                    style::SetForegroundColor(Color::Red),
                    style::Print("Command "),
                    style::SetForegroundColor(Color::Yellow),
                    style::Print(&tool.name),
                    style::SetForegroundColor(Color::Red),
                    style::Print(" is rejected because it matches one or more rules on the denied list:"),
                    style::Print(formatted_set),
                    style::Print("\n"),
                    style::SetForegroundColor(Color::Reset),
                )?;

                return Ok(ChatState::HandleInput {
                    input: format!(
                        "Tool use with {} was rejected because the arguments supplied were forbidden",
                        tool.name
                    ),
                });
            }

            if os
                .database
                .settings
                .get_bool(Setting::ChatEnableNotifications)
                .unwrap_or(false)
            {
                play_notification_bell(!allowed);
            }

            // TODO: Control flow is hacky here because of borrow rules
            let _ = tool;
            self.print_tool_description(os, i, allowed).await?;
            let tool = &mut self.tool_uses[i];

            if allowed {
                tool.accepted = true;
                self.tool_use_telemetry_events
                    .entry(tool.id.clone())
                    .and_modify(|ev| ev.is_trusted = true);
                continue;
            }

            self.pending_tool_index = Some(i);

            return Ok(ChatState::PromptUser {
                skip_printing_tools: false,
            });
        }

        // Execute the requested tools.
        let mut tool_results = vec![];
        let mut image_blocks: Vec<RichImageBlock> = Vec::new();

        for tool in &self.tool_uses {
            let tool_start = std::time::Instant::now();
            let mut tool_telemetry = self.tool_use_telemetry_events.entry(tool.id.clone());
            tool_telemetry = tool_telemetry.and_modify(|ev| {
                ev.is_accepted = true;
            });

            // Extract AWS service name and operation name if available
            if let Some(additional_info) = tool.tool.get_additional_info() {
                if let Some(aws_service_name) = additional_info.get("aws_service_name").and_then(|v| v.as_str()) {
                    tool_telemetry =
                        tool_telemetry.and_modify(|ev| ev.aws_service_name = Some(aws_service_name.to_string()));
                }
                if let Some(aws_operation_name) = additional_info.get("aws_operation_name").and_then(|v| v.as_str()) {
                    tool_telemetry =
                        tool_telemetry.and_modify(|ev| ev.aws_operation_name = Some(aws_operation_name.to_string()));
                }
            }

            let invoke_result = tool
                .tool
                .invoke(
                    os,
                    &mut self.stdout,
                    &mut self.conversation.file_line_tracker,
                    self.conversation.agents.get_active(),
                )
                .await;

            if self.spinner.is_some() {
                queue!(
                    self.stderr,
                    terminal::Clear(terminal::ClearType::CurrentLine),
                    cursor::MoveToColumn(0),
                    cursor::Show
                )?;
            }
            execute!(self.stdout, style::Print("\n"))?;

            let tool_end_time = Instant::now();
            let tool_time = tool_end_time.duration_since(tool_start);
            tool_telemetry = tool_telemetry.and_modify(|ev| {
                ev.execution_duration = Some(tool_time);
                ev.turn_duration = self.tool_turn_start_time.map(|t| tool_end_time.duration_since(t));
            });
            if let Tool::Custom(ct) = &tool.tool {
                tool_telemetry = tool_telemetry.and_modify(|ev| {
                    ev.is_custom_tool = true;
                    // legacy fields previously implemented for only MCP tools
                    ev.custom_tool_call_latency = Some(tool_time.as_secs() as usize);
                    ev.input_token_size = Some(ct.get_input_token_size());
                });
            }
            let tool_time = format!("{}.{}", tool_time.as_secs(), tool_time.subsec_millis());
            match invoke_result {
                Ok(result) => {
                    match result.output {
                        OutputKind::Text(ref text) => {
                            debug!("Output is Text: {}", text);
                        },
                        OutputKind::Json(ref json) => {
                            debug!("Output is JSON: {}", json);
                        },
                        OutputKind::Images(ref image) => {
                            image_blocks.extend(image.clone());
                        },
                        OutputKind::Mixed { ref text, ref images } => {
                            debug!("Output is Mixed: text = {:?}, images = {}", text, images.len());
                            image_blocks.extend(images.clone());
                        },
                    }

                    debug!("tool result output: {:#?}", result);
                    execute!(
                        self.stdout,
                        style::Print(CONTINUATION_LINE),
                        style::Print("\n"),
                        style::SetForegroundColor(Color::Green),
                        style::SetAttribute(Attribute::Bold),
                        style::Print(format!(" ● Completed in {}s", tool_time)),
                        style::SetForegroundColor(Color::Reset),
                        style::Print("\n\n"),
                    )?;

                    tool_telemetry = tool_telemetry.and_modify(|ev| ev.is_success = Some(true));
                    if let Tool::Custom(_) = &tool.tool {
                        tool_telemetry
                            .and_modify(|ev| ev.output_token_size = Some(TokenCounter::count_tokens(&result.as_str())));
                    }

                    // Send telemetry for agent contribution
                    if let Tool::FsWrite(w) = &tool.tool {
                        let sanitized_path_str = w.path(os).to_string_lossy().to_string();
                        let conversation_id = self.conversation.conversation_id().to_string();
                        let message_id = self.conversation.message_id().map(|s| s.to_string());
                        if let Some(tracker) = self.conversation.file_line_tracker.get_mut(&sanitized_path_str) {
                            let lines_by_agent = tracker.lines_by_agent();
                            let lines_by_user = tracker.lines_by_user();

                            os.telemetry
                                .send_agent_contribution_metric(
                                    &os.database,
                                    conversation_id,
                                    message_id,
                                    Some(tool.id.clone()),   // Already a String
                                    Some(tool.name.clone()), // Already a String
                                    Some(lines_by_agent),
                                    Some(lines_by_user),
                                )
                                .await
                                .ok();

                            tracker.prev_fswrite_lines = tracker.after_fswrite_lines;
                        }
                    }

                    tool_results.push(ToolUseResult {
                        tool_use_id: tool.id.clone(),
                        content: vec![result.into()],
                        status: ToolResultStatus::Success,
                    });
                },
                Err(err) => {
                    error!(?err, "An error occurred processing the tool");
                    execute!(
                        self.stderr,
                        style::Print(CONTINUATION_LINE),
                        style::Print("\n"),
                        style::SetAttribute(Attribute::Bold),
                        style::SetForegroundColor(Color::Red),
                        style::Print(format!(" ● Execution failed after {}s:\n", tool_time)),
                        style::SetAttribute(Attribute::Reset),
                        style::SetForegroundColor(Color::Red),
                        style::Print(&err),
                        style::SetAttribute(Attribute::Reset),
                        style::Print("\n\n"),
                    )?;

                    tool_telemetry.and_modify(|ev| {
                        ev.is_success = Some(false);
                        ev.reason_desc = Some(err.to_string());
                    });
                    tool_results.push(ToolUseResult {
                        tool_use_id: tool.id.clone(),
                        content: vec![ToolUseResultBlock::Text(format!(
                            "An error occurred processing the tool: \n{}",
                            &err
                        ))],
                        status: ToolResultStatus::Error,
                    });
                    if let ToolUseStatus::Idle = self.tool_use_status {
                        self.tool_use_status = ToolUseStatus::RetryInProgress(
                            self.conversation
                                .message_id()
                                .map_or("No utterance id found".to_string(), |v| v.to_string()),
                        );
                    }
                },
            }
        }

        if !image_blocks.is_empty() {
            let images = image_blocks.into_iter().map(|(block, _)| block).collect();
            self.conversation.add_tool_results_with_images(tool_results, images);
            execute!(
                self.stderr,
                style::SetAttribute(Attribute::Reset),
                style::SetForegroundColor(Color::Reset),
                style::Print("\n")
            )?;
        } else {
            self.conversation.add_tool_results(tool_results);
        }

        execute!(self.stderr, cursor::Hide)?;
        execute!(self.stderr, style::Print("\n"), style::SetAttribute(Attribute::Reset))?;
        if self.interactive {
            self.spinner = Some(Spinner::new(Spinners::Dots, "Thinking...".to_string()));
        }

        self.send_chat_telemetry(os, TelemetryResult::Succeeded, None, None, None, false)
            .await;
        self.send_tool_use_telemetry(os).await;
        return Ok(ChatState::HandleResponseStream(
            self.conversation
                .as_sendable_conversation_state(os, &mut self.stderr, false)
                .await?,
        ));
    }

    /// Sends a [crate::api_client::ApiClient::send_message] request to the backend and consumes
    /// the response stream.
    ///
    /// In order to handle sigints while also keeping track of metadata about how the
    /// response stream was handled, we need an extra parameter:
    /// * `request_metadata_lock` - Updated with the [RequestMetadata] once it has been received
    ///   (either though a successful request, or on an error).
    async fn handle_response(
        &mut self,
        os: &mut Os,
        state: crate::api_client::model::ConversationState,
        request_metadata_lock: Arc<Mutex<Option<RequestMetadata>>>,
    ) -> Result<ChatState, ChatError> {
        let mut rx = self.send_message(os, state, request_metadata_lock, None).await?;

        let request_id = rx.request_id().map(String::from);

        let mut buf = String::new();
        let mut offset = 0;
        let mut ended = false;
        let terminal_width = match self.wrap {
            Some(WrapMode::Never) => None,
            Some(WrapMode::Always) => Some(self.terminal_width()),
            Some(WrapMode::Auto) | None => {
                if std::io::stdout().is_terminal() {
                    Some(self.terminal_width())
                } else {
                    None
                }
            },
        };

        let mut state = ParseState::new(
            terminal_width,
            os.database.settings.get_bool(Setting::ChatDisableMarkdownRendering),
        );
        let mut response_prefix_printed = false;

        let mut tool_uses = Vec::new();
        let mut tool_name_being_recvd: Option<String> = None;

        if self.spinner.is_some() {
            drop(self.spinner.take());
            queue!(
                self.stderr,
                style::SetForegroundColor(Color::Reset),
                cursor::MoveToColumn(0),
                cursor::Show,
                terminal::Clear(terminal::ClearType::CurrentLine),
            )?;
        }

        loop {
            match rx.recv().await {
                Some(Ok(msg_event)) => {
                    trace!("Consumed: {:?}", msg_event);
                    match msg_event {
                        parser::ResponseEvent::ToolUseStart { name } => {
                            // We need to flush the buffer here, otherwise text will not be
                            // printed while we are receiving tool use events.
                            buf.push('\n');
                            tool_name_being_recvd = Some(name);
                        },
                        parser::ResponseEvent::AssistantText(text) => {
                            // Add Q response prefix before the first assistant text.
                            if !response_prefix_printed && !text.trim().is_empty() {
                                queue!(
                                    self.stdout,
                                    style::SetForegroundColor(Color::Green),
                                    style::Print("> "),
                                    style::SetForegroundColor(Color::Reset)
                                )?;
                                response_prefix_printed = true;
                            }
                            buf.push_str(&text);
                        },
                        parser::ResponseEvent::ToolUse(tool_use) => {
                            if self.spinner.is_some() {
                                drop(self.spinner.take());
                                queue!(
                                    self.stderr,
                                    terminal::Clear(terminal::ClearType::CurrentLine),
                                    cursor::MoveToColumn(0),
                                    cursor::Show
                                )?;
                            }
                            tool_uses.push(tool_use);
                            tool_name_being_recvd = None;
                        },
                        parser::ResponseEvent::EndStream {
                            message,
                            request_metadata: rm,
                        } => {
                            // This log is attempting to help debug instances where users encounter
                            // the response timeout message.
                            if message.content() == RESPONSE_TIMEOUT_CONTENT {
                                error!(?request_id, ?message, "Encountered an unexpected model response");
                            }
                            self.conversation.push_assistant_message(os, message, Some(rm.clone()));
                            self.user_turn_request_metadata.push(rm);
                            ended = true;
                        },
                    }
                },
                Some(Err(recv_error)) => {
                    if let Some(request_id) = &recv_error.request_metadata.request_id {
                        self.failed_request_ids.push(request_id.clone());
                    };

                    self.user_turn_request_metadata
                        .push(recv_error.request_metadata.clone());
                    let (reason, reason_desc) = get_error_reason(&recv_error);
                    let status_code = recv_error.status_code();

                    match recv_error.source {
                        RecvErrorKind::StreamTimeout { source, duration } => {
                            self.send_chat_telemetry(
                                os,
                                TelemetryResult::Failed,
                                Some(reason),
                                Some(reason_desc),
                                status_code,
                                false, // We retry the request, so don't end the current turn yet.
                            )
                            .await;

                            error!(
                                recv_error.request_metadata.request_id,
                                ?source,
                                "Encountered a stream timeout after waiting for {}s",
                                duration.as_secs()
                            );

                            execute!(self.stderr, cursor::Hide)?;
                            self.spinner = Some(Spinner::new(Spinners::Dots, "Dividing up the work...".to_string()));

                            // For stream timeouts, we'll tell the model to try and split its response into
                            // smaller chunks.
                            self.conversation.push_assistant_message(
                                os,
                                AssistantMessage::new_response(None, RESPONSE_TIMEOUT_CONTENT.to_string()),
                                None,
                            );
                            self.conversation
                                .set_next_user_message(
                                    "You took too long to respond - try to split up the work into smaller steps."
                                        .to_string(),
                                )
                                .await;
                            self.send_tool_use_telemetry(os).await;
                            return Ok(ChatState::HandleResponseStream(
                                self.conversation
                                    .as_sendable_conversation_state(os, &mut self.stderr, false)
                                    .await?,
                            ));
                        },
                        RecvErrorKind::UnexpectedToolUseEos {
                            tool_use_id,
                            name,
                            message,
                            ..
                        } => {
                            self.send_chat_telemetry(
                                os,
                                TelemetryResult::Failed,
                                Some(reason),
                                Some(reason_desc),
                                status_code,
                                false, // We retry the request, so don't end the current turn yet.
                            )
                            .await;

                            error!(
                                recv_error.request_metadata.request_id,
                                tool_use_id, name, "The response stream ended before the entire tool use was received"
                            );
                            self.conversation
                                .push_assistant_message(os, *message, Some(recv_error.request_metadata));
                            let tool_results = vec![ToolUseResult {
                                    tool_use_id,
                                    content: vec![ToolUseResultBlock::Text(
                                        "The generated tool was too large, try again but this time split up the work between multiple tool uses".to_string(),
                                    )],
                                    status: ToolResultStatus::Error,
                                }];
                            self.conversation.add_tool_results(tool_results);
                            self.send_tool_use_telemetry(os).await;
                            return Ok(ChatState::HandleResponseStream(
                                self.conversation
                                    .as_sendable_conversation_state(os, &mut self.stderr, false)
                                    .await?,
                            ));
                        },
                        _ => {
                            self.send_chat_telemetry(
                                os,
                                TelemetryResult::Failed,
                                Some(reason),
                                Some(reason_desc),
                                status_code,
                                true, // Hard fail -> end the current user turn.
                            )
                            .await;

                            return Err(recv_error.into());
                        },
                    }
                },
                None => {
                    warn!("response stream receiver closed before receiving a stop event");
                    ended = true;
                },
            }

            // Fix for the markdown parser copied over from q chat:
            // this is a hack since otherwise the parser might report Incomplete with useful data
            // still left in the buffer. I'm not sure how this is intended to be handled.
            if ended {
                buf.push('\n');
            }

            if tool_name_being_recvd.is_none() && !buf.is_empty() && self.spinner.is_some() {
                drop(self.spinner.take());
                queue!(
                    self.stderr,
                    terminal::Clear(terminal::ClearType::CurrentLine),
                    cursor::MoveToColumn(0),
                    cursor::Show
                )?;
            }

            // Print the response for normal cases
            loop {
                let input = Partial::new(&buf[offset..]);
                match interpret_markdown(input, &mut self.stdout, &mut state) {
                    Ok(parsed) => {
                        offset += parsed.offset_from(&input);
                        self.stdout.flush()?;
                        state.newline = state.set_newline;
                        state.set_newline = false;
                    },
                    Err(err) => match err.into_inner() {
                        Some(err) => return Err(ChatError::Custom(err.to_string().into())),
                        None => break, // Data was incomplete
                    },
                }

                // TODO: We should buffer output based on how much we have to parse, not as a constant
                // Do not remove unless you are nabochay :)
                tokio::time::sleep(Duration::from_millis(8)).await;
            }

            // Set spinner after showing all of the assistant text content so far.
            if tool_name_being_recvd.is_some() {
                queue!(self.stderr, cursor::Hide)?;
                if self.interactive {
                    self.spinner = Some(Spinner::new(Spinners::Dots, "Thinking...".to_string()));
                }
            }

            if ended {
                if os
                    .database
                    .settings
                    .get_bool(Setting::ChatEnableNotifications)
                    .unwrap_or(false)
                {
                    // For final responses (no tools suggested), always play the bell
                    play_notification_bell(tool_uses.is_empty());
                }

                queue!(self.stderr, style::ResetColor, style::SetAttribute(Attribute::Reset))?;
                execute!(self.stdout, style::Print("\n"))?;

                for (i, citation) in &state.citations {
                    queue!(
                        self.stdout,
                        style::Print("\n"),
                        style::SetForegroundColor(Color::Blue),
                        style::Print(format!("[^{i}]: ")),
                        style::SetForegroundColor(Color::DarkGrey),
                        style::Print(format!("{citation}\n")),
                        style::SetForegroundColor(Color::Reset)
                    )?;
                }

                break;
            }
        }

        if !tool_uses.is_empty() {
            Ok(ChatState::ValidateTools { tool_uses })
        } else {
            self.tool_uses.clear();
            self.pending_tool_index = None;
            self.tool_turn_start_time = None;

            self.send_chat_telemetry(os, TelemetryResult::Succeeded, None, None, None, true)
                .await;

            Ok(ChatState::PromptUser {
                skip_printing_tools: false,
            })
        }
    }

    async fn validate_tools(&mut self, os: &Os, tool_uses: Vec<AssistantToolUse>) -> Result<ChatState, ChatError> {
        let conv_id = self.conversation.conversation_id().to_owned();
        debug!(?tool_uses, "Validating tool uses");
        let mut queued_tools: Vec<QueuedTool> = Vec::new();
        let mut tool_results: Vec<ToolUseResult> = Vec::new();

        for tool_use in tool_uses {
            let tool_use_id = tool_use.id.clone();
            let tool_use_name = tool_use.name.clone();
            let mut tool_telemetry = ToolUseEventBuilder::new(
                conv_id.clone(),
                tool_use.id.clone(),
                self.conversation.model_info.as_ref().map(|m| m.model_id.clone()),
            )
            .set_tool_use_id(tool_use_id.clone())
            .set_tool_name(tool_use.name.clone())
            .utterance_id(self.conversation.message_id().map(|s| s.to_string()));
            match self.conversation.tool_manager.get_tool_from_tool_use(tool_use).await {
                Ok(mut tool) => {
                    // Apply non-Q-generated context to tools
                    self.contextualize_tool(&mut tool);

                    match tool.validate(os).await {
                        Ok(()) => {
                            tool_telemetry.is_valid = Some(true);
                            queued_tools.push(QueuedTool {
                                id: tool_use_id.clone(),
                                name: tool_use_name,
                                tool,
                                accepted: false,
                            });
                        },
                        Err(err) => {
                            tool_telemetry.is_valid = Some(false);
                            tool_results.push(ToolUseResult {
                                tool_use_id: tool_use_id.clone(),
                                content: vec![ToolUseResultBlock::Text(format!(
                                    "Failed to validate tool parameters: {err}"
                                ))],
                                status: ToolResultStatus::Error,
                            });
                        },
                    };
                },
                Err(err) => {
                    tool_telemetry.is_valid = Some(false);
                    tool_results.push(err.into());
                },
            }
            self.tool_use_telemetry_events.insert(tool_use_id, tool_telemetry);
        }

        // If we have any validation errors, then return them immediately to the model.
        if !tool_results.is_empty() {
            debug!(?tool_results, "Error found in the model tools");
            queue!(
                self.stderr,
                style::SetAttribute(Attribute::Bold),
                style::Print("Tool validation failed: "),
                style::SetAttribute(Attribute::Reset),
            )?;
            for tool_result in &tool_results {
                for block in &tool_result.content {
                    let content: Option<Cow<'_, str>> = match block {
                        ToolUseResultBlock::Text(t) => Some(t.as_str().into()),
                        ToolUseResultBlock::Json(d) => serde_json::to_string(d)
                            .map_err(|err| error!(?err, "failed to serialize tool result content"))
                            .map(Into::into)
                            .ok(),
                    };
                    if let Some(content) = content {
                        queue!(
                            self.stderr,
                            style::Print("\n"),
                            style::SetForegroundColor(Color::Red),
                            style::Print(format!("{}\n", content)),
                            style::SetForegroundColor(Color::Reset),
                        )?;
                    }
                }
            }

            self.conversation.add_tool_results(tool_results);
            self.send_chat_telemetry(os, TelemetryResult::Succeeded, None, None, None, false)
                .await;
            self.send_tool_use_telemetry(os).await;
            if let ToolUseStatus::Idle = self.tool_use_status {
                self.tool_use_status = ToolUseStatus::RetryInProgress(
                    self.conversation
                        .message_id()
                        .map_or("No utterance id found".to_string(), |v| v.to_string()),
                );
            }

            return Ok(ChatState::HandleResponseStream(
                self.conversation
                    .as_sendable_conversation_state(os, &mut self.stderr, false)
                    .await?,
            ));
        }

        self.tool_uses = queued_tools;
        self.pending_tool_index = Some(0);
        self.tool_turn_start_time = Some(Instant::now());
        Ok(ChatState::ExecuteTools)
    }

    async fn retry_model_overload(&mut self, os: &mut Os) -> Result<ChatState, ChatError> {
        os.client.invalidate_model_cache().await;
        match select_model(os, self).await {
            Ok(Some(_)) => (),
            Ok(None) => {
                // User did not select a model, so reset the current request state.
                self.conversation.enforce_conversation_invariants();
                self.conversation.reset_next_user_message();
                self.pending_tool_index = None;
                self.tool_turn_start_time = None;
                return Ok(ChatState::PromptUser {
                    skip_printing_tools: false,
                });
            },
            Err(err) => return Err(err),
        }

        if self.interactive {
            self.spinner = Some(Spinner::new(Spinners::Dots, "Thinking...".to_owned()));
        }

        Ok(ChatState::HandleResponseStream(
            self.conversation
                .as_sendable_conversation_state(os, &mut self.stderr, true)
                .await?,
        ))
    }

    /// Apply program context to tools that Q may not have.
    // We cannot attach this any other way because Tools are constructed by deserializing
    // output from Amazon Q.
    // TODO: Is there a better way?
    fn contextualize_tool(&self, tool: &mut Tool) {
        if let Tool::GhIssue(gh_issue) = tool {
            let allowed_tools = self
                .conversation
                .agents
                .get_active()
                .map(|a| a.allowed_tools.iter().cloned().collect::<Vec<_>>())
                .unwrap_or_default();
            gh_issue.set_context(GhIssueContext {
                // Ideally we avoid cloning, but this function is not called very often.
                // Using references with lifetimes requires a large refactor, and Arc<Mutex<T>>
                // seems like overkill and may incur some performance cost anyway.
                context_manager: self.conversation.context_manager.clone(),
                transcript: self.conversation.transcript.clone(),
                failed_request_ids: self.failed_request_ids.clone(),
                tool_permissions: allowed_tools,
            });
        }
    }

    async fn print_tool_description(&mut self, os: &Os, tool_index: usize, trusted: bool) -> Result<(), ChatError> {
        let tool_use = &self.tool_uses[tool_index];

        queue!(
            self.stdout,
            style::SetForegroundColor(Color::Magenta),
            style::Print(format!(
                "🛠️  Using tool: {}{}",
                tool_use.tool.display_name(),
                if trusted { " (trusted)".dark_green() } else { "".reset() }
            )),
            style::SetForegroundColor(Color::Reset)
        )?;
        if let Tool::Custom(ref tool) = tool_use.tool {
            queue!(
                self.stdout,
                style::SetForegroundColor(Color::Reset),
                style::Print(" from mcp server "),
                style::SetForegroundColor(Color::Magenta),
                style::Print(&tool.server_name),
                style::SetForegroundColor(Color::Reset),
            )?;
        }

        execute!(
            self.stdout,
            style::Print("\n"),
            style::Print(CONTINUATION_LINE),
            style::Print("\n"),
            style::Print(TOOL_BULLET)
        )?;

        tool_use
            .tool
            .queue_description(os, &mut self.stdout)
            .await
            .map_err(|e| ChatError::Custom(format!("failed to print tool, `{}`: {}", tool_use.name, e).into()))?;

        Ok(())
    }

    /// Helper function to read user input with a prompt and Ctrl+C handling
    fn read_user_input(&mut self, prompt: &str, exit_on_single_ctrl_c: bool) -> Option<String> {
        let mut ctrl_c = false;
        loop {
            match (self.input_source.read_line(Some(prompt)), ctrl_c) {
                (Ok(Some(line)), _) => {
                    if line.trim().is_empty() {
                        continue; // Reprompt if the input is empty
                    }
                    return Some(line);
                },
                (Ok(None), false) => {
                    if exit_on_single_ctrl_c {
                        return None;
                    }
                    execute!(
                        self.stderr,
                        style::Print(format!(
                            "\n(To exit the CLI, press Ctrl+C or Ctrl+D again or type {})\n\n",
                            "/quit".green()
                        ))
                    )
                    .unwrap_or_default();
                    ctrl_c = true;
                },
                (Ok(None), true) => return None, // Exit if Ctrl+C was pressed twice
                (Err(_), _) => return None,
            }
        }
    }

    /// Helper function to generate a prompt based on the current context
    fn generate_tool_trust_prompt(&mut self) -> String {
        let profile = self.conversation.current_profile().map(|s| s.to_string());
        let all_trusted = self.all_tools_trusted();
        let tangent_mode = self.conversation.is_in_tangent_mode();

        // Use themed prompt if available, otherwise fallback to default
        prompt_parser::generate_themed_prompt(
            profile.as_deref(),
            !all_trusted, // warning should be true when not all tools are trusted
            tangent_mode,
            self.theme_manager.as_ref(),
            self.token_usage_percent,
            self.conversation
                .model_info
                .as_ref()
                .and_then(|m| m.model_name.as_deref()),
        )
    }

    /// Update the token usage percentage for display in themed prompts
    async fn update_token_usage(&mut self, os: &Os) {
        if let Ok(state) = self
            .conversation
            .backend_conversation_state(os, true, &mut vec![])
            .await
        {
            let data = state.calculate_conversation_size();
            let tool_specs_json: String = state
                .tools
                .values()
                .filter_map(|s| serde_json::to_string(s).ok())
                .collect::<Vec<String>>()
                .join("");
            let tools_char_count: crate::cli::chat::token_counter::CharCount = tool_specs_json.len().into();
            let total_token_used: crate::cli::chat::token_counter::TokenCount =
                (data.context_messages + data.user_messages + data.assistant_messages + tools_char_count).into();
            let context_window_size =
                crate::cli::chat::cli::model::context_window_tokens(self.conversation.model_info.as_ref());
            self.token_usage_percent = Some((total_token_used.value() as f32 / context_window_size as f32) * 100.0);
        }
    }

    async fn send_tool_use_telemetry(&mut self, os: &Os) {
        for (_, mut event) in self.tool_use_telemetry_events.drain() {
            event.user_input_id = match self.tool_use_status {
                ToolUseStatus::Idle => self.conversation.message_id(),
                ToolUseStatus::RetryInProgress(ref id) => Some(id.as_str()),
            }
            .map(|v| v.to_string());

            os.telemetry.send_tool_use_suggested(&os.database, event).await.ok();
        }
    }

    fn terminal_width(&self) -> usize {
        (self.terminal_width_provider)().unwrap_or(80)
    }

    fn all_tools_trusted(&self) -> bool {
        self.conversation.agents.trust_all_tools
    }

    /// Display character limit warnings based on current conversation size
    async fn display_char_warnings(&mut self, os: &Os) -> Result<(), ChatError> {
        let warning_level = self.conversation.get_token_warning_level(os).await?;

        match warning_level {
            TokenWarningLevel::Critical => {
                // Memory constraint warning with gentler wording
                execute!(
                    self.stderr,
                    style::SetForegroundColor(Color::Yellow),
                    style::SetAttribute(Attribute::Bold),
                    style::Print("\n⚠️ This conversation is getting lengthy.\n"),
                    style::SetAttribute(Attribute::Reset),
                    style::Print(
                        "To ensure continued smooth operation, please use /compact to summarize the conversation.\n\n"
                    ),
                    style::SetForegroundColor(Color::Reset)
                )?;
            },
            TokenWarningLevel::None => {
                // No warning needed
            },
        }

        Ok(())
    }

    /// Resets state associated with the active user turn.
    ///
    /// This should *always* be called whenever a new user prompt is sent to the backend. Note
    /// that includes tool use rejections.
    fn reset_user_turn(&mut self) {
        info!(?self.user_turn_request_metadata, "Resetting the current user turn");
        self.user_turn_request_metadata.clear();
    }

    /// Sends an "codewhispererterminal_addChatMessage" telemetry event.
    ///
    /// This *MUST* be called in the following cases:
    /// 1. After the end of a user turn
    /// 2. After tool use execution has completed
    /// 3. After an error was encountered during the handling of the response stream, tool use
    ///    validation, or tool use execution.
    ///
    /// [Self::user_turn_request_metadata] must contain the [RequestMetadata] associated with the
    /// current user turn.
    #[allow(clippy::too_many_arguments)]
    async fn send_chat_telemetry(
        &self,
        os: &Os,
        result: TelemetryResult,
        reason: Option<String>,
        reason_desc: Option<String>,
        status_code: Option<u16>,
        is_end_turn: bool,
    ) {
        // Get metadata for the most recent request.
        let md = self.user_turn_request_metadata.last();

        let conversation_id = self.conversation.conversation_id().to_owned();
        let data = ChatAddedMessageParams {
            request_id: md.and_then(|md| md.request_id.clone()),
            message_id: md.map(|md| md.message_id.clone()),
            context_file_length: self.conversation.context_message_length(),
            model: md.and_then(|m| m.model_id.clone()),
            reason: reason.clone(),
            reason_desc: reason_desc.clone(),
            status_code,
            time_to_first_chunk_ms: md.and_then(|md| md.time_to_first_chunk.map(|d| d.as_secs_f64() * 1000.0)),
            time_between_chunks_ms: md.map(|md| {
                md.time_between_chunks
                    .iter()
                    .map(|d| d.as_secs_f64() * 1000.0)
                    .collect::<Vec<_>>()
            }),
            chat_conversation_type: md.and_then(|md| md.chat_conversation_type),
            tool_use_id: self.conversation.latest_tool_use_ids(),
            tool_name: self.conversation.latest_tool_use_names(),
            assistant_response_length: md.map(|md| md.response_size as i32),
            message_meta_tags: {
                let mut tags = md.map(|md| md.message_meta_tags.clone()).unwrap_or_default();
                if self.conversation.is_in_tangent_mode() {
                    tags.push(crate::telemetry::core::MessageMetaTag::TangentMode);
                }
                tags
            },
        };
        os.telemetry
            .send_chat_added_message(&os.database, conversation_id.clone(), result, data)
            .await
            .ok();

        if is_end_turn {
            let mds = &self.user_turn_request_metadata;

            // Get the user turn duration.
            let start_time = mds.first().map(|md| md.request_start_timestamp_ms);
            let end_time = mds.last().map(|md| md.stream_end_timestamp_ms);
            let user_turn_duration_seconds = match (start_time, end_time) {
                // Convert ms back to seconds
                (Some(start), Some(end)) => end.saturating_sub(start) as i64 / 1000,
                _ => 0,
            };

            os.telemetry
                .send_record_user_turn_completion(&os.database, conversation_id, result, RecordUserTurnCompletionArgs {
                    message_ids: mds.iter().map(|md| md.message_id.clone()).collect::<_>(),
                    request_ids: mds.iter().map(|md| md.request_id.clone()).collect::<_>(),
                    reason,
                    reason_desc,
                    status_code,
                    time_to_first_chunks_ms: mds
                        .iter()
                        .map(|md| md.time_to_first_chunk.map(|d| d.as_secs_f64() * 1000.0))
                        .collect::<_>(),
                    chat_conversation_type: md.and_then(|md| md.chat_conversation_type),
                    assistant_response_length: mds.iter().map(|md| md.response_size as i64).sum(),
                    message_meta_tags: mds.last().map(|md| md.message_meta_tags.clone()).unwrap_or_default(),
                    user_prompt_length: mds.first().map(|md| md.user_prompt_length).unwrap_or_default() as i64,
                    user_turn_duration_seconds,
                    follow_up_count: mds
                        .iter()
                        .filter(|md| matches!(md.chat_conversation_type, Some(ChatConversationType::ToolUse)))
                        .count() as i64,
                })
                .await
                .ok();
        }
    }

    async fn send_error_telemetry(
        &self,
        os: &Os,
        reason: String,
        reason_desc: Option<String>,
        status_code: Option<u16>,
    ) {
        let md = self.user_turn_request_metadata.last();
        os.telemetry
            .send_response_error(
                &os.database,
                self.conversation.conversation_id().to_owned(),
                self.conversation.context_message_length(),
                TelemetryResult::Failed,
                Some(reason),
                reason_desc,
                status_code,
                md.and_then(|md| md.request_id.clone()),
                md.map(|md| md.message_id.clone()),
            )
            .await
            .ok();
    }

    pub async fn send_slash_command_telemetry(
        &self,
        os: &Os,
        command: String,
        subcommand: Option<String>,
        result: TelemetryResult,
        reason: Option<String>,
    ) {
        let conversation_id = self.conversation.conversation_id().to_owned();
        if let Err(e) = os
            .telemetry
            .send_chat_slash_command_executed(&os.database, conversation_id, command, subcommand, result, reason)
            .await
        {
            tracing::warn!("Failed to send slash command telemetry: {}", e);
        }
    }

    /// Prompts Q to resume a to-do list with the given id by calling the load
    /// command of the todo_list tool
    pub async fn resume_todo_request(&mut self, os: &mut Os, id: &str) -> Result<ChatState, ChatError> {
        // Have to unpack each value separately since Reports can't be converted to
        // ChatError
        let todo_list = match TodoListState::load(os, id).await {
            Ok(todo) => todo,
            Err(e) => {
                return Err(ChatError::Custom(format!("Error getting todo list: {e}").into()));
            },
        };
        let contents = match serde_json::to_string(&todo_list) {
            Ok(s) => s,
            Err(e) => return Err(ChatError::Custom(format!("Error deserializing todo list: {e}").into())),
        };
        let request_content = format!(
            "[SYSTEM NOTE: This is an automated request, not from the user]\n
            Read the TODO list contents below and understand the task description, completed tasks, and provided context.\n 
            Call the `load` command of the todo_list tool with the given ID as an argument to display the TODO list to the user and officially resume execution of the TODO list tasks.\n
            You do not need to display the tasks to the user yourself. You can begin completing the tasks after calling the `load` command.\n
            TODO LIST CONTENTS: {}\n
            ID: {}\n",
            contents,
            id
        );

        let summary_message = UserMessage::new_prompt(request_content.clone(), None);

        ChatSession::reset_user_turn(self);

        Ok(ChatState::HandleInput {
            input: summary_message
                .into_user_input_message(self.conversation.model.clone(), &self.conversation.tools)
                .content,
        })
    }
}

/// Replaces amzn_codewhisperer_client::types::SubscriptionStatus with a more descriptive type.
/// See response expectations in [`get_subscription_status`] for reasoning.
#[derive(Debug, Clone, PartialEq, Eq)]
enum ActualSubscriptionStatus {
    Active,   // User has paid for this month
    Expiring, // User has paid for this month but cancelled
    None,     // User has not paid for this month
}

// NOTE: The subscription API behaves in a non-intuitive way. We expect the following responses:
//
// 1. SubscriptionStatus::Active:
//    - The user *has* a subscription, but it is set to *not auto-renew* (i.e., cancelled).
//    - We return ActualSubscriptionStatus::Expiring to indicate they are eligible to re-subscribe
//
// 2. SubscriptionStatus::Inactive:
//    - The user has no subscription at all (no Pro access).
//    - We return ActualSubscriptionStatus::None to indicate they are eligible to subscribe.
//
// 3. ConflictException (as an error):
//    - The user already has an active subscription *with auto-renewal enabled*.
//    - We return ActualSubscriptionStatus::Active since they don’t need to subscribe again.
//
// Also, it is currently not possible to subscribe or re-subscribe via console, only IDE/CLI.
async fn get_subscription_status(os: &mut Os) -> Result<ActualSubscriptionStatus> {
    if is_idc_user(&os.database).await? {
        return Ok(ActualSubscriptionStatus::Active);
    }

    match os.client.create_subscription_token().await {
        Ok(response) => match response.status() {
            SubscriptionStatus::Active => Ok(ActualSubscriptionStatus::Expiring),
            SubscriptionStatus::Inactive => Ok(ActualSubscriptionStatus::None),
            _ => Ok(ActualSubscriptionStatus::None),
        },
        Err(ApiClientError::CreateSubscriptionToken(e)) => {
            let sdk_error_code = e.as_service_error().and_then(|err| err.meta().code());

            if sdk_error_code.is_some_and(|c| c.contains("ConflictException")) {
                Ok(ActualSubscriptionStatus::Active)
            } else {
                Err(e.into())
            }
        },
        Err(e) => Err(e.into()),
    }
}

async fn get_subscription_status_with_spinner(
    os: &mut Os,
    output: &mut impl Write,
) -> Result<ActualSubscriptionStatus> {
    return with_spinner(output, "Checking subscription status...", || async {
        get_subscription_status(os).await
    })
    .await;
}

pub async fn with_spinner<T, E, F, Fut>(output: &mut impl std::io::Write, spinner_text: &str, f: F) -> Result<T, E>
where
    F: FnOnce() -> Fut,
    Fut: std::future::Future<Output = Result<T, E>>,
{
    queue!(output, cursor::Hide,).ok();
    let spinner = Some(Spinner::new(Spinners::Dots, spinner_text.to_owned()));

    let result = f().await;

    if let Some(mut s) = spinner {
        s.stop();
        let _ = queue!(
            output,
            terminal::Clear(terminal::ClearType::CurrentLine),
            cursor::MoveToColumn(0),
        );
    }

    result
}

/// Checks if an input may be referencing a file and should not be handled as a typical slash
/// command. If true, then return [Option::Some<ChatState>], otherwise [Option::None].
fn does_input_reference_file(input: &str) -> Option<ChatState> {
    let after_slash = input.strip_prefix("/")?;

    if let Some(first) = shlex::split(after_slash).unwrap_or_default().first() {
        let looks_like_path =
            first.contains(MAIN_SEPARATOR) || first.contains('/') || first.contains('\\') || first.contains('.');

        if looks_like_path {
            return Some(ChatState::HandleInput {
                input: after_slash.to_string(),
            });
        }
    }

    None
}

#[cfg(test)]
mod tests {
    use std::path::PathBuf;

    use super::*;
    use crate::cli::agent::Agent;

    async fn get_test_agents(os: &Os) -> Agents {
        const AGENT_PATH: &str = "/persona/TestAgent.json";
        let mut agents = Agents::default();
        let agent = Agent {
            path: Some(PathBuf::from(AGENT_PATH)),
            ..Default::default()
        };
        if let Ok(false) = os.fs.try_exists(AGENT_PATH).await {
            let content = agent.to_str_pretty().expect("Failed to serialize test agent to file");
            let agent_path = PathBuf::from(AGENT_PATH);
            os.fs
                .create_dir_all(
                    agent_path
                        .parent()
                        .expect("Failed to obtain parent path for agent config"),
                )
                .await
                .expect("Failed to create test agent dir");
            os.fs
                .write(agent_path, &content)
                .await
                .expect("Failed to write test agent to file");
        }
        agents.agents.insert("TestAgent".to_string(), agent);
        agents.switch("TestAgent").expect("Failed to switch agent");
        agents
    }

    #[tokio::test]
    async fn test_flow() {
        let mut os = Os::new().await.unwrap();
        os.client.set_mock_output(serde_json::json!([
            [
                "Sure, I'll create a file for you",
                {
                    "tool_use_id": "1",
                    "name": "fs_write",
                    "args": {
                        "command": "create",
                        "file_text": "Hello, world!",
                        "path": "/file.txt",
                    }
                }
            ],
            [
                "Hope that looks good to you!",
            ],
        ]));

        let agents = get_test_agents(&os).await;
        let tool_manager = ToolManager::default();
        let tool_config = serde_json::from_str::<HashMap<String, ToolSpec>>(include_str!("tools/tool_index.json"))
            .expect("Tools failed to load");
        ChatSession::new(
            &mut os,
            std::io::stdout(),
            std::io::stderr(),
            "fake_conv_id",
            agents,
            None,
            InputSource::new_mock(vec![
                "create a new file".to_string(),
                "y".to_string(),
                "exit".to_string(),
            ]),
            false,
            || Some(80),
            tool_manager,
            None,
            tool_config,
            true,
            false,
            None,
        )
        .await
        .unwrap()
        .spawn(&mut os)
        .await
        .unwrap();

        assert_eq!(os.fs.read_to_string("/file.txt").await.unwrap(), "Hello, world!\n");
    }

    #[tokio::test]
    async fn test_flow_tool_permissions() {
        let mut os = Os::new().await.unwrap();
        os.client.set_mock_output(serde_json::json!([
            [
                "Ok",
                {
                    "tool_use_id": "1",
                    "name": "fs_write",
                    "args": {
                        "command": "create",
                        "file_text": "Hello, world!",
                        "path": "/file1.txt",
                    }
                }
            ],
            [
                "Done",
            ],
            [
                "Ok",
                {
                    "tool_use_id": "1",
                    "name": "fs_write",
                    "args": {
                        "command": "create",
                        "file_text": "Hello, world!",
                        "path": "/file2.txt",
                    }
                }
            ],
            [
                "Done",
            ],
            [
                "Ok",
                {
                    "tool_use_id": "1",
                    "name": "fs_write",
                    "args": {
                        "command": "create",
                        "file_text": "Hello, world!",
                        "path": "/file3.txt",
                    }
                }
            ],
            [
                "Done",
            ],
            [
                "Ok",
                {
                    "tool_use_id": "1",
                    "name": "fs_write",
                    "args": {
                        "command": "create",
                        "file_text": "Hello, world!",
                        "path": "/file4.txt",
                    }
                }
            ],
            [
                "Ok, I won't make it.",
            ],
            [
                "Ok",
                {
                    "tool_use_id": "1",
                    "name": "fs_write",
                    "args": {
                        "command": "create",
                        "file_text": "Hello, world!",
                        "path": "/file5.txt",
                    }
                }
            ],
            [
                "Done",
            ],
            [
                "Ok",
                {
                    "tool_use_id": "1",
                    "name": "fs_write",
                    "args": {
                        "command": "create",
                        "file_text": "Hello, world!",
                        "path": "/file6.txt",
                    }
                }
            ],
            [
                "Ok, I won't make it.",
            ],
        ]));

        let agents = get_test_agents(&os).await;
        let tool_manager = ToolManager::default();
        let tool_config = serde_json::from_str::<HashMap<String, ToolSpec>>(include_str!("tools/tool_index.json"))
            .expect("Tools failed to load");
        ChatSession::new(
            &mut os,
            std::io::stdout(),
            std::io::stderr(),
            "fake_conv_id",
            agents,
            None,
            InputSource::new_mock(vec![
                "/tools".to_string(),
                "/tools help".to_string(),
                "create a new file".to_string(),
                "y".to_string(),
                "create a new file".to_string(),
                "t".to_string(),
                "create a new file".to_string(), // should make without prompting due to 't'
                "/tools untrust fs_write".to_string(),
                "create a file".to_string(), // prompt again due to untrust
                "n".to_string(),             // cancel
                "/tools trust fs_write".to_string(),
                "create a file".to_string(), // again without prompting due to '/tools trust'
                "/tools reset".to_string(),
                "create a file".to_string(), // prompt again due to reset
                "n".to_string(),             // cancel
                "exit".to_string(),
            ]),
            false,
            || Some(80),
            tool_manager,
            None,
            tool_config,
            true,
            false,
            None,
        )
        .await
        .unwrap()
        .spawn(&mut os)
        .await
        .unwrap();

        assert_eq!(os.fs.read_to_string("/file2.txt").await.unwrap(), "Hello, world!\n");
        assert_eq!(os.fs.read_to_string("/file3.txt").await.unwrap(), "Hello, world!\n");
        assert!(!os.fs.exists("/file4.txt"));
        assert_eq!(os.fs.read_to_string("/file5.txt").await.unwrap(), "Hello, world!\n");
        // TODO: fix this with agent change (dingfeli)
        // assert!(!ctx.fs.exists("/file6.txt"));
    }

    #[tokio::test]
    async fn test_flow_multiple_tools() {
        // let _ = tracing_subscriber::fmt::try_init();
        let mut os = Os::new().await.unwrap();
        os.client.set_mock_output(serde_json::json!([
            [
                "Sure, I'll create a file for you",
                {
                    "tool_use_id": "1",
                    "name": "fs_write",
                    "args": {
                        "command": "create",
                        "file_text": "Hello, world!",
                        "path": "/file1.txt",
                    }
                },
                {
                    "tool_use_id": "2",
                    "name": "fs_write",
                    "args": {
                        "command": "create",
                        "file_text": "Hello, world!",
                        "path": "/file2.txt",
                    }
                }
            ],
            [
                "Done",
            ],
            [
                "Sure, I'll create a file for you",
                {
                    "tool_use_id": "1",
                    "name": "fs_write",
                    "args": {
                        "command": "create",
                        "file_text": "Hello, world!",
                        "path": "/file3.txt",
                    }
                },
                {
                    "tool_use_id": "2",
                    "name": "fs_write",
                    "args": {
                        "command": "create",
                        "file_text": "Hello, world!",
                        "path": "/file4.txt",
                    }
                }
            ],
            [
                "Done",
            ],
        ]));

        let agents = get_test_agents(&os).await;
        let tool_manager = ToolManager::default();
        let tool_config = serde_json::from_str::<HashMap<String, ToolSpec>>(include_str!("tools/tool_index.json"))
            .expect("Tools failed to load");
        ChatSession::new(
            &mut os,
            std::io::stdout(),
            std::io::stderr(),
            "fake_conv_id",
            agents,
            None,
            InputSource::new_mock(vec![
                "create 2 new files parallel".to_string(),
                "t".to_string(),
                "/tools reset".to_string(),
                "create 2 new files parallel".to_string(),
                "y".to_string(),
                "y".to_string(),
                "exit".to_string(),
            ]),
            false,
            || Some(80),
            tool_manager,
            None,
            tool_config,
            true,
            false,
            None,
        )
        .await
        .unwrap()
        .spawn(&mut os)
        .await
        .unwrap();

        assert_eq!(os.fs.read_to_string("/file1.txt").await.unwrap(), "Hello, world!\n");
        assert_eq!(os.fs.read_to_string("/file2.txt").await.unwrap(), "Hello, world!\n");
        assert_eq!(os.fs.read_to_string("/file3.txt").await.unwrap(), "Hello, world!\n");
        assert_eq!(os.fs.read_to_string("/file4.txt").await.unwrap(), "Hello, world!\n");
    }

    #[tokio::test]
    async fn test_flow_tools_trust_all() {
        // let _ = tracing_subscriber::fmt::try_init();
        let mut os = Os::new().await.unwrap();
        os.client.set_mock_output(serde_json::json!([
            [
                "Sure, I'll create a file for you",
                {
                    "tool_use_id": "1",
                    "name": "fs_write",
                    "args": {
                        "command": "create",
                        "file_text": "Hello, world!",
                        "path": "/file1.txt",
                    }
                }
            ],
            [
                "Done",
            ],
            [
                "Sure, I'll create a file for you",
                {
                    "tool_use_id": "1",
                    "name": "fs_write",
                    "args": {
                        "command": "create",
                        "file_text": "Hello, world!",
                        "path": "/file3.txt",
                    }
                }
            ],
            [
                "Ok I won't.",
            ],
        ]));

        let agents = get_test_agents(&os).await;
        let tool_manager = ToolManager::default();
        let tool_config = serde_json::from_str::<HashMap<String, ToolSpec>>(include_str!("tools/tool_index.json"))
            .expect("Tools failed to load");
        ChatSession::new(
            &mut os,
            std::io::stdout(),
            std::io::stderr(),
            "fake_conv_id",
            agents,
            None,
            InputSource::new_mock(vec![
                "/tools trust-all".to_string(),
                "create a new file".to_string(),
                "/tools reset".to_string(),
                "create a new file".to_string(),
                "exit".to_string(),
            ]),
            false,
            || Some(80),
            tool_manager,
            None,
            tool_config,
            true,
            false,
            None,
        )
        .await
        .unwrap()
        .spawn(&mut os)
        .await
        .unwrap();

        assert_eq!(os.fs.read_to_string("/file1.txt").await.unwrap(), "Hello, world!\n");
        assert!(!os.fs.exists("/file2.txt"));
    }

    #[test]
    fn test_editor_content_processing() {
        // Since we no longer have template replacement, this test is simplified
        let cases = vec![
            ("My content", "My content"),
            ("My content with newline\n", "My content with newline"),
            ("", ""),
        ];

        for (input, expected) in cases {
            let processed = input.trim().to_string();
            assert_eq!(processed, expected.trim().to_string(), "Failed for input: {}", input);
        }
    }

    #[tokio::test]
    #[cfg(unix)]
    async fn test_subscribe_flow() {
        let mut os = Os::new().await.unwrap();
        os.client.set_mock_output(serde_json::Value::Array(vec![]));
        let agents = get_test_agents(&os).await;

        let tool_manager = ToolManager::default();
        let tool_config = serde_json::from_str::<HashMap<String, ToolSpec>>(include_str!("tools/tool_index.json"))
            .expect("Tools failed to load");
        ChatSession::new(
            &mut os,
            std::io::stdout(),
            std::io::stderr(),
            "fake_conv_id",
            agents,
            None,
            InputSource::new_mock(vec!["/subscribe".to_string(), "y".to_string(), "/quit".to_string()]),
            false,
            || Some(80),
            tool_manager,
            None,
            tool_config,
            true,
            false,
            None,
        )
        .await
        .unwrap()
        .spawn(&mut os)
        .await
        .unwrap();
    }

    #[test]
    fn test_does_input_reference_file() {
        let tests = &[
            (
                r"/Users/user/Desktop/Screenshot\ 2025-06-30\ at\ 2.13.34 PM.png read this image for me",
                true,
            ),
            ("/path/to/file.json", true),
            ("/save output.json", false),
            ("~/does/not/start/with/slash", false),
        ];
        for (input, expected) in tests {
            let actual = does_input_reference_file(input).is_some();
            assert_eq!(actual, *expected, "expected {} for input {}", expected, input);
        }
    }

    // Custom Commands Integration Tests
    mod custom_commands_integration_tests {

        #[test]
        fn test_project_command_syntax_parsing() {
            let input = "/project:test-command arg1 arg2";
            assert!(input.starts_with("/project:"));

            let command_part = input.strip_prefix("/project:").unwrap();
            let parts: Vec<&str> = command_part.splitn(2, ' ').collect();

            assert_eq!(parts[0], "test-command");
            assert_eq!(parts.get(1).copied(), Some("arg1 arg2"));
        }

        #[test]
        fn test_user_command_syntax_parsing() {
            let input = "/user:test-command arg1 arg2";
            assert!(input.starts_with("/user:"));

            let command_part = input.strip_prefix("/user:").unwrap();
            let parts: Vec<&str> = command_part.splitn(2, ' ').collect();

            assert_eq!(parts[0], "test-command");
            assert_eq!(parts.get(1).copied(), Some("arg1 arg2"));
        }

        #[test]
        fn test_namespaced_user_command_parsing() {
            let input = "/user:tools:format some code";
            let command_part = input.strip_prefix("/user:").unwrap();
            let parts: Vec<&str> = command_part.splitn(2, ' ').collect();
            let command_spec = parts[0];
            let args = parts.get(1).copied();

            let name_parts: Vec<&str> = command_spec.splitn(2, ':').collect();
            assert_eq!(name_parts.len(), 2);
            assert_eq!(name_parts[0], "tools");
            assert_eq!(name_parts[1], "format");
            assert_eq!(args, Some("some code"));

            let command_name = format!("{}/{}", name_parts[0], name_parts[1]);
            assert_eq!(command_name, "tools/format");
        }

        #[test]
        fn test_command_argument_substitution() {
            let content = "Analyze the following code: $ARGUMENTS";
            let args = "authentication module";
            let processed = content.replace("$ARGUMENTS", args);

            assert_eq!(processed, "Analyze the following code: authentication module");
        }

        #[test]
        fn test_command_argument_substitution_multiple() {
            let content = "Review $ARGUMENTS for security issues in $ARGUMENTS";
            let args = "user login";
            let processed = content.replace("$ARGUMENTS", args);

            assert_eq!(processed, "Review user login for security issues in user login");
        }

        #[test]
        fn test_command_argument_substitution_empty() {
            let content = "Run tests for: $ARGUMENTS";
            let processed = content.replace("$ARGUMENTS", "");

            assert_eq!(processed, "Run tests for: ");
        }

        #[test]
        fn test_file_reference_pattern_matching() {
            use regex::Regex;

            let file_ref_regex = Regex::new(r"@([^\s]+)").unwrap();
            let content = "Review @src/main.rs and @docs/README.md";

            let matches: Vec<&str> = file_ref_regex
                .captures_iter(content)
                .map(|cap| cap.get(1).unwrap().as_str())
                .collect();

            assert_eq!(matches, vec!["src/main.rs", "docs/README.md"]);
        }

        #[test]
        fn test_command_name_validation_in_execution() {
            // Test empty command name detection
            let empty_project = "/project:";
            let command_part = empty_project.strip_prefix("/project:").unwrap();
            assert!(command_part.is_empty());

            let empty_user = "/user:";
            let command_part = empty_user.strip_prefix("/user:").unwrap();
            assert!(command_part.is_empty());
        }

        #[test]
        fn test_security_validation_patterns() {
            let dangerous_patterns = [
                "rm -rf /tmp",
                "sudo apt install",
                "chmod 777 file",
                "curl -s malicious.com",
                "wget http://bad.com",
                "nc -l 1234",
            ];

            for pattern in &dangerous_patterns {
                let content = format!("Execute: {}", pattern);
                assert!(
                    crate::util::command_manager::CommandManager::validate_command_security(&content).is_err(),
                    "Pattern '{}' should be detected as dangerous",
                    pattern
                );
            }
        }

        #[test]
        fn test_command_resolution_precedence() {
            // Test that project commands take precedence over user commands
            let project_command = "/project:deploy";
            let user_command = "/user:deploy";

            // Both should parse correctly
            assert!(project_command.starts_with("/project:"));
            assert!(user_command.starts_with("/user:"));

            let project_part = project_command.strip_prefix("/project:").unwrap();
            let user_part = user_command.strip_prefix("/user:").unwrap();

            assert_eq!(project_part, "deploy");
            assert_eq!(user_part, "deploy");
        }

        #[test]
        fn test_error_message_formatting() {
            let command_name = "nonexistent";
            let project_error = format!(
                "❌ Command '{}' not found in project scope.\n\nUse '/commands add {}' to create it.",
                command_name, command_name
            );

            assert!(project_error.contains("❌"));
            assert!(project_error.contains("not found in project scope"));
            assert!(project_error.contains("/commands add"));

            let user_error = format!(
                "❌ User command '{}' not found.\n\nUse '/commands add {}' to create it in ~/.amazonq/commands/.",
                command_name, command_name
            );

            assert!(user_error.contains("User command"));
            assert!(user_error.contains("~/.amazonq/commands/"));
        }

        #[test]
        fn test_execution_indicator_formatting() {
            let command_display_project = "project:code-review";
            let command_display_user = "user:security-scan";

            let project_indicator = format!("🚀 Executing command: {}", command_display_project);
            let user_indicator = format!("🚀 Executing command: {}", command_display_user);

            assert!(project_indicator.contains("🚀"));
            assert!(project_indicator.contains("project:code-review"));
            assert!(user_indicator.contains("user:security-scan"));
        }

        #[tokio::test]
        async fn test_backend_conversation_state_run_perprompt_hooks_parameter() {
            // This test verifies that backend_conversation_state works with both
            // run_perprompt_hooks: true and false, documenting the change made to update_token_usage
            use crate::cli::agent::Agents;
            use crate::cli::chat::conversation::ConversationState;
            use crate::cli::chat::tool_manager::ToolManager;
            use crate::os::Os;

            let mut os = Os::new().await.unwrap();
            let agents = Agents::default();
            let mut tool_manager = ToolManager::default();
            let tools = tool_manager.load_tools(&mut os, &mut vec![]).await.unwrap();

            // Create a conversation state
            let mut conversation =
                ConversationState::new("test_conv_id", agents, tools, tool_manager, None, &os, false).await;

            // Add a simple message to have some content
            conversation.set_next_user_message("test message".to_string()).await;

            // Test with run_perprompt_hooks: true (this is what update_token_usage now uses)
            let state_with_hooks = conversation.backend_conversation_state(&os, true, &mut vec![]).await;
            assert!(
                state_with_hooks.is_ok(),
                "backend_conversation_state should succeed with run_perprompt_hooks: true"
            );

            let state = state_with_hooks.unwrap();
            assert_eq!(state.conversation_id, "test_conv_id");

            // This test documents that update_token_usage now uses run_perprompt_hooks: true
            // which ensures hook-generated context is included in token usage calculations
        }
    }
}

// Helper method to save the agent config to file
async fn save_agent_config(os: &mut Os, config: &Agent, agent_name: &str, is_global: bool) -> Result<(), ChatError> {
    let config_dir = if is_global {
        directories::chat_global_agent_path(os)
            .map_err(|e| ChatError::Custom(format!("Could not find global agent directory: {}", e).into()))?
    } else {
        directories::chat_local_agent_dir(os)
            .map_err(|e| ChatError::Custom(format!("Could not find local agent directory: {}", e).into()))?
    };

    tokio::fs::create_dir_all(&config_dir)
        .await
        .map_err(|e| ChatError::Custom(format!("Failed to create config directory: {}", e).into()))?;

    let config_file = config_dir.join(format!("{}.json", agent_name));
    let config_json = serde_json::to_string_pretty(config)
        .map_err(|e| ChatError::Custom(format!("Failed to serialize agent config: {}", e).into()))?;

    tokio::fs::write(&config_file, config_json)
        .await
        .map_err(|e| ChatError::Custom(format!("Failed to write agent config file: {}", e).into()))?;

    Ok(())
}<|MERGE_RESOLUTION|>--- conflicted
+++ resolved
@@ -644,13 +644,11 @@
     interactive: bool,
     inner: Option<ChatState>,
     ctrlc_rx: broadcast::Receiver<()>,
-<<<<<<< HEAD
+    wrap: Option<WrapMode>,
+
     pub theme_manager: Option<themes::ThemeManager>,
     /// Current token usage percentage for display in themed prompts
     token_usage_percent: Option<f32>,
-=======
-    wrap: Option<WrapMode>,
->>>>>>> f5e1e316
 }
 
 impl ChatSession {
@@ -780,12 +778,9 @@
             interactive,
             inner: Some(ChatState::default()),
             ctrlc_rx,
-<<<<<<< HEAD
+            wrap,
             theme_manager,
             token_usage_percent: None,
-=======
-            wrap,
->>>>>>> f5e1e316
         })
     }
 
