# Built-in Tools

Amazon Q CLI includes several built-in tools that agents can use. This document describes each tool and its configuration options.

- [`execute_bash`](#execute_bash-tool) — Execute a shell command.
- [`fs_read`](#fs_read-tool) — Read files, directories, and images.
- [`fs_write`](#fs_write-tool) — Create and edit files.
- [`introspect`](#introspect-tool) — Provide information about Q CLI capabilities and documentation.
- [`report_issue`](#report_issue-tool) — Open a GitHub issue template.
- [`knowledge`](#knowledge-tool) — Store and retrieve information in a knowledge base.
- [`commands`](#commands-tool) — Manage custom commands within the chat session.
- [`thinking`](#thinking-tool) — Internal reasoning mechanism.
- [`todo_list`](#todo_list-tool) — Create and manage TODO lists for tracking multi-step tasks.
- [`use_aws`](#use_aws-tool) — Make AWS CLI API calls.

## Execute_bash Tool

Execute the specified bash command on Unix-like systems (Linux, macOS).

> **Note**: On Windows systems, the `execute_cmd` tool is used instead for executing command prompt commands.

### Configuration

```json
{
  "toolsSettings": {
    "execute_bash": {
      "allowedCommands": ["git status", "git fetch"],
      "deniedCommands": ["git commit .*", "git push .*"],
      "autoAllowReadonly": true
    }
  }
}
```

### Configuration Options

| Option | Type | Default | Description                                                                              |
|--------|------|---------|------------------------------------------------------------------------------------------|
| `allowedCommands` | array of strings | `[]` | List of specific commands that are allowed without prompting. Supports regex formatting. Note that regex entered are anchored with \A and \z |
| `deniedCommands` | array of strings | `[]` | List of specific commands that are denied. Supports regex formatting. Note that regex entered are anchored with \A and \z. Deny rules are evaluated before allow rules |
| `autoAllowReadonly` | boolean | `false` | Whether to allow read-only commands without prompting                                    |

## Fs_read Tool

Tool for reading files, directories, and images.

### Configuration

```json
{
  "toolsSettings": {
    "fs_read": {
      "allowedPaths": ["~/projects", "./src/**"],
      "deniedPaths": ["/some/denied/path/", "/another/denied/path/**/file.txt"]
    }
  }
}
```

### Configuration Options

| Option | Type | Default | Description |
|--------|------|---------|-------------|
| `allowedPaths` | array of strings | `[]` | List of paths that can be read without prompting. Supports glob patterns. Glob patterns have the same behavior as gitignore. For example, `~/temp` would match `~/temp/child` and `~/temp/child/grandchild` |
| `deniedPaths` | array of strings | `[]` | List of paths that are denied. Supports glob patterns. Deny rules are evaluated before allow rules. Glob patterns have the same behavior as gitignore. For example, `~/temp` would match `~/temp/child` and `~/temp/child/grandchild`  |

## Fs_write Tool

Tool for creating and editing files.

### Configuration

```json
{
  "toolsSettings": {
    "fs_write": {
      "allowedPaths": ["~/projects/output.txt", "./src/**"],
      "deniedPaths": ["/some/denied/path/", "/another/denied/path/**/file.txt"]
    }
  }
}
```

### Configuration Options

| Option | Type | Default | Description |
|--------|------|---------|-------------|
| `allowedPaths` | array of strings | `[]` | List of paths that can be written to without prompting. Supports glob patterns. Glob patterns have the same behavior as gitignore.For example, `~/temp` would match `~/temp/child` and `~/temp/child/grandchild` |
| `deniedPaths` | array of strings | `[]` | List of paths that are denied. Supports glob patterns. Deny rules are evaluated before allow rules. Glob patterns have the same behavior as gitignore.For example, `~/temp` would match `~/temp/child` and `~/temp/child/grandchild` |

## Introspect Tool

Provide information about Q CLI capabilities, features, commands, and documentation. This tool accesses Q CLI's built-in documentation and help content to answer questions about the CLI's functionality.

### Usage

The introspect tool is automatically used when you ask questions about Q CLI itself, such as:
- "What can you do?"
- "How do I save conversations?"
- "What commands are available?"
- "Do you have feature X?"

### Behavior

- Tries to provide the information that is explicitly documented
- Accesses README, built-in tools documentation, experiments, and settings information
- Automatically enters tangent mode when configured to do so and if we set the setting introspect.tangentMode = true.

## Report_issue Tool

Opens the browser to a pre-filled GitHub issue template to report chat issues, bugs, or feature requests.

This tool has no configuration options.

## Knowledge Tool (experimental)

Store and retrieve information in a knowledge base across chat sessions. Provides semantic search capabilities for files, directories, and text content.

This tool has no configuration options.

<<<<<<< HEAD
## Commands Tool

Manage custom commands within the chat session. This tool provides the underlying functionality for the `/commands` command system, allowing creation, modification, and execution of custom command templates.

### Configuration

The Commands tool itself has no direct configuration options, but its availability is controlled by a global setting:

```bash
q settings chat.enableCommands true
```

### Usage

The Commands tool is used internally by the `/commands` command system:

- `/commands add <name>` - Create new custom commands
- `/commands show` - List available commands  
- `/commands remove <name>` - Delete commands
- `/commands update <name>` - Edit existing commands
- `/commands clear` - Remove multiple commands

Custom commands can then be executed using:
- `/project:<name>` - Execute project-scoped commands
- `/user:<name>` - Execute user-scoped commands

See the [Custom Commands documentation](./custom-commands.md) for detailed usage information.

## Thinking Tool
=======
## Thinking Tool (experimental)
>>>>>>> 4ea78b9b

An internal reasoning mechanism that improves the quality of complex tasks by breaking them down into atomic actions.

This tool has no configuration options.

## TODO List Tool (experimental)

Create and manage TODO lists for tracking multi-step tasks. Lists are stored locally in `.amazonq/cli-todo-lists/`.

This tool has no configuration options.

## Use_aws Tool

Make AWS CLI API calls with the specified service, operation, and parameters.

### Configuration

```json
{
  "toolsSettings": {
    "use_aws": {
      "allowedServices": ["s3", "lambda", "ec2"],
      "deniedServices": ["eks", "rds"],
      "autoAllowReadonly": true
    }
  }
}
```

### Configuration Options

| Option | Type | Default | Description |
|--------|------|---------|-------------|
| `allowedServices` | array of strings | `[]` | List of AWS services that can be accessed without prompting |
| `deniedServices` | array of strings | `[]` | List of AWS services to deny. Deny rules are evaluated before allow rules |
| `autoAllowReadonly` | boolean | `false` | Whether to automatically allow read-only operations (get, describe, list, ls, search, batch_get) without prompting |

## Using Tool Settings in Agent Configuration

Tool settings are specified in the `toolsSettings` section of the agent configuration file. Each tool's settings are specified using the tool's name as the key.

For MCP server tools, use the format `@server_name/tool_name` as the key:

```json
{
  "toolsSettings": {
    "fs_write": {
      "allowedPaths": ["~/projects"]
    },
    "@git/git_status": {
      "git_user": "$GIT_USER"
    }
  }
}
```

## Tool Permissions

Tools can be explicitly allowed in the `allowedTools` section of the agent configuration:

```json
{
  "allowedTools": [
    "fs_read",
    "knowledge",
    "@git/git_status"
  ]
}
```

If a tool is not in the `allowedTools` list, the user will be prompted for permission when the tool is used unless an allowed `toolSettings` configuration is set.

Some tools have default permission behaviors:
- `fs_read` and `report_issue` are trusted by default
- `execute_bash`, `fs_write`, and `use_aws` prompt for permission by default, but can be configured to allow specific commands/paths/services

## Default Tool Permissions

Built-in tools have different default permission levels:

### Always Trusted (No Prompt Required)
- **`fs_read`** - Reading files and directories is considered safe
- **`report_issue`** - Opening GitHub issue templates is considered safe  
- **`thinking`** - Internal reasoning mechanism (prerelease feature)

### Configurable Trust
These tools prompt for permission by default but can be configured to allow specific operations without prompting:

- **`execute_bash`/`execute_cmd`** - Can be configured to allow specific commands or read-only operations
- **`fs_write`** - Can be configured to allow writing to specific paths
- **`use_aws`** - Can be configured to allow specific AWS services

### Session-Based Trust
- **`knowledge`** - Prompts for permission but can be trusted for the session
- **`commands`** - Prompts for permission but can be trusted for the session

Use the `/tools trust <tool_name>` command to trust tools for the current session, or configure them in your agent file for persistent trust.<|MERGE_RESOLUTION|>--- conflicted
+++ resolved
@@ -119,8 +119,7 @@
 
 This tool has no configuration options.
 
-<<<<<<< HEAD
-## Commands Tool
+## Commands Tool (experimental)
 
 Manage custom commands within the chat session. This tool provides the underlying functionality for the `/commands` command system, allowing creation, modification, and execution of custom command templates.
 
@@ -148,10 +147,7 @@
 
 See the [Custom Commands documentation](./custom-commands.md) for detailed usage information.
 
-## Thinking Tool
-=======
 ## Thinking Tool (experimental)
->>>>>>> 4ea78b9b
 
 An internal reasoning mechanism that improves the quality of complex tasks by breaking them down into atomic actions.
 
